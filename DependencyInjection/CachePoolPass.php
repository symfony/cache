<?php

/*
 * This file is part of the Symfony package.
 *
 * (c) Fabien Potencier <fabien@symfony.com>
 *
 * For the full copyright and license information, please view the LICENSE
 * file that was distributed with this source code.
 */

namespace Symfony\Component\Cache\DependencyInjection;

use Symfony\Component\Cache\Adapter\AbstractAdapter;
use Symfony\Component\Cache\Adapter\ArrayAdapter;
use Symfony\Component\Cache\Adapter\ChainAdapter;
<<<<<<< HEAD
use Symfony\Component\Cache\Adapter\ParameterNormalizer;
use Symfony\Component\Cache\Messenger\EarlyExpirationDispatcher;
=======
use Symfony\Component\Cache\Adapter\NullAdapter;
>>>>>>> b85a5424
use Symfony\Component\DependencyInjection\ChildDefinition;
use Symfony\Component\DependencyInjection\Compiler\CompilerPassInterface;
use Symfony\Component\DependencyInjection\ContainerBuilder;
use Symfony\Component\DependencyInjection\Definition;
use Symfony\Component\DependencyInjection\Exception\InvalidArgumentException;
use Symfony\Component\DependencyInjection\Reference;

/**
 * @author Nicolas Grekas <p@tchwork.com>
 */
class CachePoolPass implements CompilerPassInterface
{
    private $cachePoolTag;
    private $kernelResetTag;
    private $cacheClearerId;
    private $cachePoolClearerTag;
    private $cacheSystemClearerId;
    private $cacheSystemClearerTag;
    private $reverseContainerId;
    private $reversibleTag;
    private $messageHandlerId;

    public function __construct(string $cachePoolTag = 'cache.pool', string $kernelResetTag = 'kernel.reset', string $cacheClearerId = 'cache.global_clearer', string $cachePoolClearerTag = 'cache.pool.clearer', string $cacheSystemClearerId = 'cache.system_clearer', string $cacheSystemClearerTag = 'kernel.cache_clearer', string $reverseContainerId = 'reverse_container', string $reversibleTag = 'container.reversible', string $messageHandlerId = 'cache.early_expiration_handler')
    {
        if (0 < \func_num_args()) {
            trigger_deprecation('symfony/cache', '5.3', 'Configuring "%s" is deprecated.', __CLASS__);
        }

        $this->cachePoolTag = $cachePoolTag;
        $this->kernelResetTag = $kernelResetTag;
        $this->cacheClearerId = $cacheClearerId;
        $this->cachePoolClearerTag = $cachePoolClearerTag;
        $this->cacheSystemClearerId = $cacheSystemClearerId;
        $this->cacheSystemClearerTag = $cacheSystemClearerTag;
        $this->reverseContainerId = $reverseContainerId;
        $this->reversibleTag = $reversibleTag;
        $this->messageHandlerId = $messageHandlerId;
    }

    /**
     * {@inheritdoc}
     */
    public function process(ContainerBuilder $container)
    {
        if ($container->hasParameter('cache.prefix.seed')) {
            $seed = $container->getParameterBag()->resolveValue($container->getParameter('cache.prefix.seed'));
        } else {
            $seed = '_'.$container->getParameter('kernel.project_dir');
            $seed .= '.'.$container->getParameter('kernel.container_class');
        }

        $needsMessageHandler = false;
        $allPools = [];
        $clearers = [];
        $attributes = [
            'provider',
            'name',
            'namespace',
            'default_lifetime',
            'early_expiration_message_bus',
            'reset',
        ];
        foreach ($container->findTaggedServiceIds($this->cachePoolTag) as $id => $tags) {
            $adapter = $pool = $container->getDefinition($id);
            if ($pool->isAbstract()) {
                continue;
            }
            $class = $adapter->getClass();
            while ($adapter instanceof ChildDefinition) {
                $adapter = $container->findDefinition($adapter->getParent());
                $class = $class ?: $adapter->getClass();
                if ($t = $adapter->getTag($this->cachePoolTag)) {
                    $tags[0] += $t[0];
                }
            }
            $name = $tags[0]['name'] ?? $id;
            if (!isset($tags[0]['namespace'])) {
                $namespaceSeed = $seed;
                if (null !== $class) {
                    $namespaceSeed .= '.'.$class;
                }

                $tags[0]['namespace'] = $this->getNamespace($namespaceSeed, $name);
            }
            if (isset($tags[0]['clearer'])) {
                $clearer = $tags[0]['clearer'];
                while ($container->hasAlias($clearer)) {
                    $clearer = (string) $container->getAlias($clearer);
                }
            } else {
                $clearer = null;
            }
            unset($tags[0]['clearer'], $tags[0]['name']);

            if (isset($tags[0]['provider'])) {
                $tags[0]['provider'] = new Reference(static::getServiceProvider($container, $tags[0]['provider']));
            }

            if (ChainAdapter::class === $class) {
                $adapters = [];
                foreach ($adapter->getArgument(0) as $provider => $adapter) {
                    if ($adapter instanceof ChildDefinition) {
                        $chainedPool = $adapter;
                    } else {
                        $chainedPool = $adapter = new ChildDefinition($adapter);
                    }

                    $chainedTags = [\is_int($provider) ? [] : ['provider' => $provider]];
                    $chainedClass = '';

                    while ($adapter instanceof ChildDefinition) {
                        $adapter = $container->findDefinition($adapter->getParent());
                        $chainedClass = $chainedClass ?: $adapter->getClass();
                        if ($t = $adapter->getTag($this->cachePoolTag)) {
                            $chainedTags[0] += $t[0];
                        }
                    }

                    if (ChainAdapter::class === $chainedClass) {
                        throw new InvalidArgumentException(sprintf('Invalid service "%s": chain of adapters cannot reference another chain, found "%s".', $id, $chainedPool->getParent()));
                    }

                    $i = 0;

                    if (isset($chainedTags[0]['provider'])) {
                        $chainedPool->replaceArgument($i++, new Reference(static::getServiceProvider($container, $chainedTags[0]['provider'])));
                    }

                    if (isset($tags[0]['namespace']) && !\in_array($adapter->getClass(), [ArrayAdapter::class, NullAdapter::class], true)) {
                        $chainedPool->replaceArgument($i++, $tags[0]['namespace']);
                    }

                    if (isset($tags[0]['default_lifetime'])) {
                        $chainedPool->replaceArgument($i++, $tags[0]['default_lifetime']);
                    }

                    $adapters[] = $chainedPool;
                }

                $pool->replaceArgument(0, $adapters);
                unset($tags[0]['provider'], $tags[0]['namespace']);
                $i = 1;
            } else {
                $i = 0;
            }

            foreach ($attributes as $attr) {
                if (!isset($tags[0][$attr])) {
                    // no-op
                } elseif ('reset' === $attr) {
                    if ($tags[0][$attr]) {
                        $pool->addTag($this->kernelResetTag, ['method' => $tags[0][$attr]]);
                    }
<<<<<<< HEAD
                } elseif ('early_expiration_message_bus' === $attr) {
                    $needsMessageHandler = true;
                    $pool->addMethodCall('setCallbackWrapper', [(new Definition(EarlyExpirationDispatcher::class))
                        ->addArgument(new Reference($tags[0]['early_expiration_message_bus']))
                        ->addArgument(new Reference($this->reverseContainerId))
                        ->addArgument((new Definition('callable'))
                            ->setFactory([new Reference($id), 'setCallbackWrapper'])
                            ->addArgument(null)
                        ),
                    ]);
                    $pool->addTag($this->reversibleTag);
                } elseif ('namespace' !== $attr || ArrayAdapter::class !== $class) {
                    $argument = $tags[0][$attr];

                    if ('default_lifetime' === $attr && !is_numeric($argument)) {
                        $argument = (new Definition('int', [$argument]))
                            ->setFactory([ParameterNormalizer::class, 'normalizeDuration']);
                    }

                    $pool->replaceArgument($i++, $argument);
=======
                } elseif ('namespace' !== $attr || !\in_array($class, [ArrayAdapter::class, NullAdapter::class], true)) {
                    $pool->replaceArgument($i++, $tags[0][$attr]);
>>>>>>> b85a5424
                }
                unset($tags[0][$attr]);
            }
            if (!empty($tags[0])) {
                throw new InvalidArgumentException(sprintf('Invalid "%s" tag for service "%s": accepted attributes are "clearer", "provider", "name", "namespace", "default_lifetime", "early_expiration_message_bus" and "reset", found "%s".', $this->cachePoolTag, $id, implode('", "', array_keys($tags[0]))));
            }

            if (null !== $clearer) {
                $clearers[$clearer][$name] = new Reference($id, $container::IGNORE_ON_UNINITIALIZED_REFERENCE);
            }

            $allPools[$name] = new Reference($id, $container::IGNORE_ON_UNINITIALIZED_REFERENCE);
        }

        if (!$needsMessageHandler) {
            $container->removeDefinition($this->messageHandlerId);
        }

        $notAliasedCacheClearerId = $this->cacheClearerId;
        while ($container->hasAlias($this->cacheClearerId)) {
            $this->cacheClearerId = (string) $container->getAlias($this->cacheClearerId);
        }
        if ($container->hasDefinition($this->cacheClearerId)) {
            $clearers[$notAliasedCacheClearerId] = $allPools;
        }

        foreach ($clearers as $id => $pools) {
            $clearer = $container->getDefinition($id);
            if ($clearer instanceof ChildDefinition) {
                $clearer->replaceArgument(0, $pools);
            } else {
                $clearer->setArgument(0, $pools);
            }
            $clearer->addTag($this->cachePoolClearerTag);

            if ($this->cacheSystemClearerId === $id) {
                $clearer->addTag($this->cacheSystemClearerTag);
            }
        }

        if ($container->hasDefinition('console.command.cache_pool_list')) {
            $container->getDefinition('console.command.cache_pool_list')->replaceArgument(0, array_keys($allPools));
        }
    }

    private function getNamespace(string $seed, string $id)
    {
        return substr(str_replace('/', '-', base64_encode(hash('sha256', $id.$seed, true))), 0, 10);
    }

    /**
     * @internal
     */
    public static function getServiceProvider(ContainerBuilder $container, string $name)
    {
        $container->resolveEnvPlaceholders($name, null, $usedEnvs);

        if ($usedEnvs || preg_match('#^[a-z]++:#', $name)) {
            $dsn = $name;

            if (!$container->hasDefinition($name = '.cache_connection.'.ContainerBuilder::hash($dsn))) {
                $definition = new Definition(AbstractAdapter::class);
                $definition->setPublic(false);
                $definition->setFactory([AbstractAdapter::class, 'createConnection']);
                $definition->setArguments([$dsn, ['lazy' => true]]);
                $container->setDefinition($name, $definition);
            }
        }

        return $name;
    }
}<|MERGE_RESOLUTION|>--- conflicted
+++ resolved
@@ -14,12 +14,9 @@
 use Symfony\Component\Cache\Adapter\AbstractAdapter;
 use Symfony\Component\Cache\Adapter\ArrayAdapter;
 use Symfony\Component\Cache\Adapter\ChainAdapter;
-<<<<<<< HEAD
+use Symfony\Component\Cache\Adapter\NullAdapter;
 use Symfony\Component\Cache\Adapter\ParameterNormalizer;
 use Symfony\Component\Cache\Messenger\EarlyExpirationDispatcher;
-=======
-use Symfony\Component\Cache\Adapter\NullAdapter;
->>>>>>> b85a5424
 use Symfony\Component\DependencyInjection\ChildDefinition;
 use Symfony\Component\DependencyInjection\Compiler\CompilerPassInterface;
 use Symfony\Component\DependencyInjection\ContainerBuilder;
@@ -173,7 +170,6 @@
                     if ($tags[0][$attr]) {
                         $pool->addTag($this->kernelResetTag, ['method' => $tags[0][$attr]]);
                     }
-<<<<<<< HEAD
                 } elseif ('early_expiration_message_bus' === $attr) {
                     $needsMessageHandler = true;
                     $pool->addMethodCall('setCallbackWrapper', [(new Definition(EarlyExpirationDispatcher::class))
@@ -185,7 +181,7 @@
                         ),
                     ]);
                     $pool->addTag($this->reversibleTag);
-                } elseif ('namespace' !== $attr || ArrayAdapter::class !== $class) {
+                } elseif ('namespace' !== $attr || !\in_array($class, [ArrayAdapter::class, NullAdapter::class], true)) {
                     $argument = $tags[0][$attr];
 
                     if ('default_lifetime' === $attr && !is_numeric($argument)) {
@@ -194,10 +190,6 @@
                     }
 
                     $pool->replaceArgument($i++, $argument);
-=======
-                } elseif ('namespace' !== $attr || !\in_array($class, [ArrayAdapter::class, NullAdapter::class], true)) {
-                    $pool->replaceArgument($i++, $tags[0][$attr]);
->>>>>>> b85a5424
                 }
                 unset($tags[0][$attr]);
             }
