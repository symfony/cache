<?php

/*
 * This file is part of the Symfony package.
 *
 * (c) Fabien Potencier <fabien@symfony.com>
 *
 * For the full copyright and license information, please view the LICENSE
 * file that was distributed with this source code.
 */

namespace Symfony\Component\Cache\Traits;

use Predis\Command\Redis\UNLINK;
use Predis\Connection\Aggregate\ClusterInterface;
use Predis\Connection\Aggregate\RedisCluster;
use Predis\Connection\Aggregate\ReplicationInterface;
use Predis\Connection\Cluster\ClusterInterface as Predis2ClusterInterface;
use Predis\Connection\Cluster\RedisCluster as Predis2RedisCluster;
use Predis\Response\ErrorInterface;
use Predis\Response\Status;
use Relay\Relay;
use Relay\Sentinel;
use Symfony\Component\Cache\Exception\CacheException;
use Symfony\Component\Cache\Exception\InvalidArgumentException;
use Symfony\Component\Cache\Marshaller\DefaultMarshaller;
use Symfony\Component\Cache\Marshaller\MarshallerInterface;

/**
 * @author Aurimas Niekis <aurimas@niekis.lt>
 * @author Nicolas Grekas <p@tchwork.com>
 *
 * @internal
 */
trait RedisTrait
{
    private static array $defaultConnectionOptions = [
        'class' => null,
        'persistent' => 0,
        'persistent_id' => null,
        'timeout' => 30,
        'read_timeout' => 0,
        'retry_interval' => 0,
        'tcp_keepalive' => 0,
        'lazy' => null,
        'redis_cluster' => false,
        'redis_sentinel' => null,
        'dbindex' => 0,
        'failover' => 'none',
        'ssl' => null, // see https://php.net/context.ssl
    ];
    private \Redis|Relay|\RedisArray|\RedisCluster|\Predis\ClientInterface $redis;
    private MarshallerInterface $marshaller;

    private function init(\Redis|Relay|\RedisArray|\RedisCluster|\Predis\ClientInterface $redis, string $namespace, int $defaultLifetime, ?MarshallerInterface $marshaller): void
    {
        parent::__construct($namespace, $defaultLifetime);

        if (preg_match('#[^-+_.A-Za-z0-9]#', $namespace, $match)) {
            throw new InvalidArgumentException(sprintf('RedisAdapter namespace contains "%s" but only characters in [-+_.A-Za-z0-9] are allowed.', $match[0]));
        }

        if ($redis instanceof \Predis\ClientInterface && $redis->getOptions()->exceptions) {
            $options = clone $redis->getOptions();
            \Closure::bind(function () { $this->options['exceptions'] = false; }, $options, $options)();
            $redis = new $redis($redis->getConnection(), $options);
        }

        $this->redis = $redis;
        $this->marshaller = $marshaller ?? new DefaultMarshaller();
    }

    /**
     * Creates a Redis connection using a DSN configuration.
     *
     * Example DSN:
     *   - redis://localhost
     *   - redis://example.com:1234
     *   - redis://secret@example.com/13
     *   - redis:///var/run/redis.sock
     *   - redis://secret@/var/run/redis.sock/13
     *
     * @param array $options See self::$defaultConnectionOptions
     *
     * @throws InvalidArgumentException when the DSN is invalid
     */
    public static function createConnection(#[\SensitiveParameter] string $dsn, array $options = []): \Redis|\RedisArray|\RedisCluster|\Predis\ClientInterface|Relay
    {
        if (str_starts_with($dsn, 'redis:')) {
            $scheme = 'redis';
        } elseif (str_starts_with($dsn, 'rediss:')) {
            $scheme = 'rediss';
        } else {
            throw new InvalidArgumentException('Invalid Redis DSN: it does not start with "redis[s]:".');
        }

        if (!\extension_loaded('redis') && !class_exists(\Predis\Client::class)) {
            throw new CacheException('Cannot find the "redis" extension nor the "predis/predis" package.');
        }

        $params = preg_replace_callback('#^'.$scheme.':(//)?(?:(?:(?<user>[^:@]*+):)?(?<password>[^@]*+)@)?#', function ($m) use (&$auth) {
            if (isset($m['password'])) {
                if (\in_array($m['user'], ['', 'default'], true)) {
                    $auth = $m['password'];
                } else {
                    $auth = [$m['user'], $m['password']];
                }

                if ('' === $auth) {
                    $auth = null;
                }
            }

            return 'file:'.($m[1] ?? '');
        }, $dsn);

        if (false === $params = parse_url($params)) {
            throw new InvalidArgumentException('Invalid Redis DSN.');
        }

        $query = $hosts = [];

        $tls = 'rediss' === $scheme;
        $tcpScheme = $tls ? 'tls' : 'tcp';

        if (isset($params['query'])) {
            parse_str($params['query'], $query);

            if (isset($query['host'])) {
                if (!\is_array($hosts = $query['host'])) {
                    throw new InvalidArgumentException('Invalid Redis DSN: query parameter "host" must be an array.');
                }
                foreach ($hosts as $host => $parameters) {
                    if (\is_string($parameters)) {
                        parse_str($parameters, $parameters);
                    }
                    if (false === $i = strrpos($host, ':')) {
                        $hosts[$host] = ['scheme' => $tcpScheme, 'host' => $host, 'port' => 6379] + $parameters;
                    } elseif ($port = (int) substr($host, 1 + $i)) {
                        $hosts[$host] = ['scheme' => $tcpScheme, 'host' => substr($host, 0, $i), 'port' => $port] + $parameters;
                    } else {
                        $hosts[$host] = ['scheme' => 'unix', 'path' => substr($host, 0, $i)] + $parameters;
                    }
                }
                $hosts = array_values($hosts);
            }
        }

        if (isset($params['host']) || isset($params['path'])) {
            if (!isset($params['dbindex']) && isset($params['path'])) {
                if (preg_match('#/(\d+)?$#', $params['path'], $m)) {
                    $params['dbindex'] = $m[1] ?? '0';
                    $params['path'] = substr($params['path'], 0, -\strlen($m[0]));
                } elseif (isset($params['host'])) {
                    throw new InvalidArgumentException('Invalid Redis DSN: query parameter "dbindex" must be a number.');
                }
            }

            if (isset($params['host'])) {
                array_unshift($hosts, ['scheme' => $tcpScheme, 'host' => $params['host'], 'port' => $params['port'] ?? 6379]);
            } else {
                array_unshift($hosts, ['scheme' => 'unix', 'path' => $params['path']]);
            }
        }

        if (!$hosts) {
            throw new InvalidArgumentException('Invalid Redis DSN: missing host.');
        }

        $params += $query + $options + self::$defaultConnectionOptions;

        if (isset($params['redis_sentinel']) && !class_exists(\Predis\Client::class) && !class_exists(\RedisSentinel::class) && !class_exists(Sentinel::class)) {
            throw new CacheException('Redis Sentinel support requires one of: "predis/predis", "ext-redis >= 5.2", "ext-relay".');
        }

        if (isset($params['lazy'])) {
            $params['lazy'] = filter_var($params['lazy'], \FILTER_VALIDATE_BOOLEAN);
        }
        $params['redis_cluster'] = filter_var($params['redis_cluster'], \FILTER_VALIDATE_BOOLEAN);

        if ($params['redis_cluster'] && isset($params['redis_sentinel'])) {
            throw new InvalidArgumentException('Cannot use both "redis_cluster" and "redis_sentinel" at the same time.');
        }

        $class = $params['class'] ?? match (true) {
            $params['redis_cluster'] => \extension_loaded('redis') ? \RedisCluster::class : \Predis\Client::class,
            isset($params['redis_sentinel']) => match (true) {
                \extension_loaded('redis') => \Redis::class,
                \extension_loaded('relay') => Relay::class,
                default => \Predis\Client::class,
            },
            1 < \count($hosts) && \extension_loaded('redis') => 1 < \count($hosts) ? \RedisArray::class : \Redis::class,
            \extension_loaded('redis') => \Redis::class,
            \extension_loaded('relay') => Relay::class,
            default => \Predis\Client::class,
        };

        if (isset($params['redis_sentinel']) && !is_a($class, \Predis\Client::class, true) && !class_exists(\RedisSentinel::class) && !class_exists(Sentinel::class)) {
            throw new CacheException(sprintf('Cannot use Redis Sentinel: class "%s" does not extend "Predis\Client" and neither ext-redis >= 5.2 nor ext-relay have been found.', $class));
        }

        $isRedisExt = is_a($class, \Redis::class, true);
        $isRelayExt = !$isRedisExt && is_a($class, Relay::class, true);

        if ($isRedisExt || $isRelayExt) {
            $connect = $params['persistent'] || $params['persistent_id'] ? 'pconnect' : 'connect';

            $initializer = static function () use ($class, $isRedisExt, $connect, $params, $auth, $hosts, $tls) {
                $sentinelClass = $isRedisExt ? \RedisSentinel::class : Sentinel::class;
                $redis = new $class();
                $hostIndex = 0;
                do {
                    $host = $hosts[$hostIndex]['host'] ?? $hosts[$hostIndex]['path'];
                    $port = $hosts[$hostIndex]['port'] ?? 0;
                    $passAuth = \defined('Redis::OPT_NULL_MULTIBULK_AS_NULL') && isset($params['auth']);
                    $address = false;

                    if (isset($hosts[$hostIndex]['host']) && $tls) {
                        $host = 'tls://'.$host;
                    }

                    if (!isset($params['redis_sentinel'])) {
                        break;
                    }

                    if (version_compare(phpversion('redis'), '6.0.0', '>=')) {
                        $options = [
                            'host' => $host,
                            'port' => $port,
                            'connectTimeout' => $params['timeout'],
                            'persistent' => $params['persistent_id'],
                            'retryInterval' => $params['retry_interval'],
                            'readTimeout' => $params['read_timeout'],
                        ];

                        if ($passAuth) {
                            $options['auth'] = $params['auth'];
                        }

                        $sentinel = new \RedisSentinel($options);
                    } else {
                        $extra = $passAuth ? [$params['auth']] : [];

                        $sentinel = new \RedisSentinel($host, $port, $params['timeout'], (string) $params['persistent_id'], $params['retry_interval'], $params['read_timeout'], ...$extra);
                    }
<<<<<<< HEAD
                    $sentinel = new $sentinelClass($host, $port, $params['timeout'], (string) $params['persistent_id'], $params['retry_interval'], $params['read_timeout'], ...$extra);
=======
>>>>>>> e29c5a97

                    try {
                        if ($address = $sentinel->getMasterAddrByName($params['redis_sentinel'])) {
                            [$host, $port] = $address;
                        }
                    } catch (\RedisException $e) {
                    }
                } while (++$hostIndex < \count($hosts) && !$address);

                if (isset($params['redis_sentinel']) && !$address) {
                    throw new InvalidArgumentException(sprintf('Failed to retrieve master information from sentinel "%s".', $params['redis_sentinel']));
                }

                try {
                    $extra = [
                        'stream' => $params['ssl'] ?? null,
                    ];
                    if (isset($params['auth'])) {
                        $extra['auth'] = $params['auth'];
                    }
                    @$redis->{$connect}($host, $port, (float) $params['timeout'], (string) $params['persistent_id'], $params['retry_interval'], $params['read_timeout'], ...\defined('Redis::SCAN_PREFIX') || !$isRedisExt ? [$extra] : []);

                    set_error_handler(function ($type, $msg) use (&$error) { $error = $msg; });
                    try {
                        $isConnected = $redis->isConnected();
                    } finally {
                        restore_error_handler();
                    }
                    if (!$isConnected) {
                        $error = preg_match('/^Redis::p?connect\(\): (.*)/', $error ?? $redis->getLastError() ?? '', $error) ? sprintf(' (%s)', $error[1]) : '';
                        throw new InvalidArgumentException('Redis connection failed: '.$error.'.');
                    }

                    if ((null !== $auth && !$redis->auth($auth))
                        || ($params['dbindex'] && !$redis->select($params['dbindex']))
                    ) {
                        $e = preg_replace('/^ERR /', '', $redis->getLastError());
                        throw new InvalidArgumentException('Redis connection failed: '.$e.'.');
                    }

                    if (0 < $params['tcp_keepalive'] && (!$isRedisExt || \defined('Redis::OPT_TCP_KEEPALIVE'))) {
                        $redis->setOption($isRedisExt ? \Redis::OPT_TCP_KEEPALIVE : Relay::OPT_TCP_KEEPALIVE, $params['tcp_keepalive']);
                    }
                } catch (\RedisException|\Relay\Exception $e) {
                    throw new InvalidArgumentException('Redis connection failed: '.$e->getMessage());
                }

                return $redis;
            };

            if ($params['lazy']) {
                $redis = $isRedisExt ? RedisProxy::createLazyProxy($initializer) : RelayProxy::createLazyProxy($initializer);
            } else {
                $redis = $initializer();
            }
        } elseif (is_a($class, \RedisArray::class, true)) {
            foreach ($hosts as $i => $host) {
                $hosts[$i] = match ($host['scheme']) {
                    'tcp' => $host['host'].':'.$host['port'],
                    'tls' => 'tls://'.$host['host'].':'.$host['port'],
                    default => $host['path'],
                };
            }
            $params['lazy_connect'] = $params['lazy'] ?? true;
            $params['connect_timeout'] = $params['timeout'];

            try {
                $redis = new $class($hosts, $params);
            } catch (\RedisClusterException $e) {
                throw new InvalidArgumentException('Redis connection failed: '.$e->getMessage());
            }

            if (0 < $params['tcp_keepalive'] && (!$isRedisExt || \defined('Redis::OPT_TCP_KEEPALIVE'))) {
                $redis->setOption($isRedisExt ? \Redis::OPT_TCP_KEEPALIVE : Relay::OPT_TCP_KEEPALIVE, $params['tcp_keepalive']);
            }
        } elseif (is_a($class, \RedisCluster::class, true)) {
            $initializer = static function () use ($isRedisExt, $class, $params, $hosts) {
                foreach ($hosts as $i => $host) {
                    $hosts[$i] = match ($host['scheme']) {
                        'tcp' => $host['host'].':'.$host['port'],
                        'tls' => 'tls://'.$host['host'].':'.$host['port'],
                        default => $host['path'],
                    };
                }

                try {
                    $redis = new $class(null, $hosts, $params['timeout'], $params['read_timeout'], (bool) $params['persistent'], $params['auth'] ?? '', ...\defined('Redis::SCAN_PREFIX') ? [$params['ssl'] ?? null] : []);
                } catch (\RedisClusterException $e) {
                    throw new InvalidArgumentException('Redis connection failed: '.$e->getMessage());
                }

                if (0 < $params['tcp_keepalive'] && (!$isRedisExt || \defined('Redis::OPT_TCP_KEEPALIVE'))) {
                    $redis->setOption($isRedisExt ? \Redis::OPT_TCP_KEEPALIVE : Relay::OPT_TCP_KEEPALIVE, $params['tcp_keepalive']);
                }
                $redis->setOption(\RedisCluster::OPT_SLAVE_FAILOVER, match ($params['failover']) {
                    'error' => \RedisCluster::FAILOVER_ERROR,
                    'distribute' => \RedisCluster::FAILOVER_DISTRIBUTE,
                    'slaves' => \RedisCluster::FAILOVER_DISTRIBUTE_SLAVES,
                    'none' => \RedisCluster::FAILOVER_NONE,
                });

                return $redis;
            };

            $redis = $params['lazy'] ? RedisClusterProxy::createLazyProxy($initializer) : $initializer();
        } elseif (is_a($class, \Predis\ClientInterface::class, true)) {
            if ($params['redis_cluster']) {
                $params['cluster'] = 'redis';
            } elseif (isset($params['redis_sentinel'])) {
                $params['replication'] = 'sentinel';
                $params['service'] = $params['redis_sentinel'];
            }
            $params += ['parameters' => []];
            $params['parameters'] += [
                'persistent' => $params['persistent'],
                'timeout' => $params['timeout'],
                'read_write_timeout' => $params['read_timeout'],
                'tcp_nodelay' => true,
            ];
            if ($params['dbindex']) {
                $params['parameters']['database'] = $params['dbindex'];
            }
            if (null !== $auth) {
                if (\is_array($auth)) {
                    // ACL
                    $params['parameters']['username'] = $auth[0];
                    $params['parameters']['password'] = $auth[1];
                } else {
                    $params['parameters']['password'] = $auth;
                }
            }

            if (isset($params['ssl'])) {
                foreach ($hosts as $i => $host) {
                    $hosts[$i]['ssl'] ??= $params['ssl'];
                }
            }

            if (1 === \count($hosts) && !($params['redis_cluster'] || $params['redis_sentinel'])) {
                $hosts = $hosts[0];
            } elseif (\in_array($params['failover'], ['slaves', 'distribute'], true) && !isset($params['replication'])) {
                $params['replication'] = true;
                $hosts[0] += ['alias' => 'master'];
            }
            $params['exceptions'] = false;

            $redis = new $class($hosts, array_diff_key($params, self::$defaultConnectionOptions));
            if (isset($params['redis_sentinel'])) {
                $redis->getConnection()->setSentinelTimeout($params['timeout']);
            }
        } elseif (class_exists($class, false)) {
            throw new InvalidArgumentException(sprintf('"%s" is not a subclass of "Redis", "RedisArray", "RedisCluster", "Relay\Relay" nor "Predis\ClientInterface".', $class));
        } else {
            throw new InvalidArgumentException(sprintf('Class "%s" does not exist.', $class));
        }

        return $redis;
    }

    protected function doFetch(array $ids): iterable
    {
        if (!$ids) {
            return [];
        }

        $result = [];

        if ($this->redis instanceof \Predis\ClientInterface && ($this->redis->getConnection() instanceof ClusterInterface || $this->redis->getConnection() instanceof Predis2ClusterInterface)) {
            $values = $this->pipeline(function () use ($ids) {
                foreach ($ids as $id) {
                    yield 'get' => [$id];
                }
            });
        } else {
            $values = $this->redis->mget($ids);

            if (!\is_array($values) || \count($values) !== \count($ids)) {
                return [];
            }

            $values = array_combine($ids, $values);
        }

        foreach ($values as $id => $v) {
            if ($v) {
                $result[$id] = $this->marshaller->unmarshall($v);
            }
        }

        return $result;
    }

    protected function doHave(string $id): bool
    {
        return (bool) $this->redis->exists($id);
    }

    protected function doClear(string $namespace): bool
    {
        if ($this->redis instanceof \Predis\ClientInterface) {
            $prefix = $this->redis->getOptions()->prefix ? $this->redis->getOptions()->prefix->getPrefix() : '';
            $prefixLen = \strlen($prefix ?? '');
        }

        $cleared = true;
        $hosts = $this->getHosts();
        $host = reset($hosts);
        if ($host instanceof \Predis\Client && $host->getConnection() instanceof ReplicationInterface) {
            // Predis supports info command only on the master in replication environments
            $hosts = [$host->getClientFor('master')];
        }

        foreach ($hosts as $host) {
            if (!isset($namespace[0])) {
                $cleared = $host->flushDb() && $cleared;
                continue;
            }

            $info = $host->info('Server');
            $info = !$info instanceof ErrorInterface ? $info['Server'] ?? $info : ['redis_version' => '2.0'];

            if ($host instanceof Relay) {
                $prefix = Relay::SCAN_PREFIX & $host->getOption(Relay::OPT_SCAN) ? '' : $host->getOption(Relay::OPT_PREFIX);
                $prefixLen = \strlen($host->getOption(Relay::OPT_PREFIX) ?? '');
            } elseif (!$host instanceof \Predis\ClientInterface) {
                $prefix = \defined('Redis::SCAN_PREFIX') && (\Redis::SCAN_PREFIX & $host->getOption(\Redis::OPT_SCAN)) ? '' : $host->getOption(\Redis::OPT_PREFIX);
                $prefixLen = \strlen($host->getOption(\Redis::OPT_PREFIX) ?? '');
            }
            $pattern = $prefix.$namespace.'*';

            if (!version_compare($info['redis_version'], '2.8', '>=')) {
                // As documented in Redis documentation (http://redis.io/commands/keys) using KEYS
                // can hang your server when it is executed against large databases (millions of items).
                // Whenever you hit this scale, you should really consider upgrading to Redis 2.8 or above.
                $unlink = version_compare($info['redis_version'], '4.0', '>=') ? 'UNLINK' : 'DEL';
                $args = $this->redis instanceof \Predis\ClientInterface ? [0, $pattern] : [[$pattern], 0];
                $cleared = $host->eval("local keys=redis.call('KEYS',ARGV[1]) for i=1,#keys,5000 do redis.call('$unlink',unpack(keys,i,math.min(i+4999,#keys))) end return 1", $args[0], $args[1]) && $cleared;
                continue;
            }

            $cursor = null;
            do {
                $keys = $host instanceof \Predis\ClientInterface ? $host->scan($cursor, 'MATCH', $pattern, 'COUNT', 1000) : $host->scan($cursor, $pattern, 1000);
                if (isset($keys[1]) && \is_array($keys[1])) {
                    $cursor = $keys[0];
                    $keys = $keys[1];
                }
                if ($keys) {
                    if ($prefixLen) {
                        foreach ($keys as $i => $key) {
                            $keys[$i] = substr($key, $prefixLen);
                        }
                    }
                    $this->doDelete($keys);
                }
            } while ($cursor = (int) $cursor);
        }

        return $cleared;
    }

    protected function doDelete(array $ids): bool
    {
        if (!$ids) {
            return true;
        }

        if ($this->redis instanceof \Predis\ClientInterface && ($this->redis->getConnection() instanceof ClusterInterface || $this->redis->getConnection() instanceof Predis2ClusterInterface)) {
            static $del;
            $del ??= (class_exists(UNLINK::class) ? 'unlink' : 'del');

            $this->pipeline(function () use ($ids, $del) {
                foreach ($ids as $id) {
                    yield $del => [$id];
                }
            })->rewind();
        } else {
            static $unlink = true;

            if ($unlink) {
                try {
                    $unlink = false !== $this->redis->unlink($ids);
                } catch (\Throwable) {
                    $unlink = false;
                }
            }

            if (!$unlink) {
                $this->redis->del($ids);
            }
        }

        return true;
    }

    protected function doSave(array $values, int $lifetime): array|bool
    {
        if (!$values = $this->marshaller->marshall($values, $failed)) {
            return $failed;
        }

        $results = $this->pipeline(function () use ($values, $lifetime) {
            foreach ($values as $id => $value) {
                if (0 >= $lifetime) {
                    yield 'set' => [$id, $value];
                } else {
                    yield 'setEx' => [$id, $lifetime, $value];
                }
            }
        });

        foreach ($results as $id => $result) {
            if (true !== $result && (!$result instanceof Status || Status::get('OK') !== $result)) {
                $failed[] = $id;
            }
        }

        return $failed;
    }

    private function pipeline(\Closure $generator, object $redis = null): \Generator
    {
        $ids = [];
        $redis ??= $this->redis;

        if ($redis instanceof \RedisCluster || ($redis instanceof \Predis\ClientInterface && ($redis->getConnection() instanceof RedisCluster || $redis->getConnection() instanceof Predis2RedisCluster))) {
            // phpredis & predis don't support pipelining with RedisCluster
            // see https://github.com/phpredis/phpredis/blob/develop/cluster.markdown#pipelining
            // see https://github.com/nrk/predis/issues/267#issuecomment-123781423
            $results = [];
            foreach ($generator() as $command => $args) {
                $results[] = $redis->{$command}(...$args);
                $ids[] = 'eval' === $command ? ($redis instanceof \Predis\ClientInterface ? $args[2] : $args[1][0]) : $args[0];
            }
        } elseif ($redis instanceof \Predis\ClientInterface) {
            $results = $redis->pipeline(static function ($redis) use ($generator, &$ids) {
                foreach ($generator() as $command => $args) {
                    $redis->{$command}(...$args);
                    $ids[] = 'eval' === $command ? $args[2] : $args[0];
                }
            });
        } elseif ($redis instanceof \RedisArray) {
            $connections = $results = $ids = [];
            foreach ($generator() as $command => $args) {
                $id = 'eval' === $command ? $args[1][0] : $args[0];
                if (!isset($connections[$h = $redis->_target($id)])) {
                    $connections[$h] = [$redis->_instance($h), -1];
                    $connections[$h][0]->multi(\Redis::PIPELINE);
                }
                $connections[$h][0]->{$command}(...$args);
                $results[] = [$h, ++$connections[$h][1]];
                $ids[] = $id;
            }
            foreach ($connections as $h => $c) {
                $connections[$h] = $c[0]->exec();
            }
            foreach ($results as $k => [$h, $c]) {
                $results[$k] = $connections[$h][$c];
            }
        } else {
            $redis->multi($redis instanceof Relay ? Relay::PIPELINE : \Redis::PIPELINE);
            foreach ($generator() as $command => $args) {
                $redis->{$command}(...$args);
                $ids[] = 'eval' === $command ? $args[1][0] : $args[0];
            }
            $results = $redis->exec();
        }

        if (!$redis instanceof \Predis\ClientInterface && 'eval' === $command && $redis->getLastError()) {
            $e = $redis instanceof Relay ? new \Relay\Exception($redis->getLastError()) : new \RedisException($redis->getLastError());
            $results = array_map(fn ($v) => false === $v ? $e : $v, (array) $results);
        }

        if (\is_bool($results)) {
            return;
        }

        foreach ($ids as $k => $id) {
            yield $id => $results[$k];
        }
    }

    private function getHosts(): array
    {
        $hosts = [$this->redis];
        if ($this->redis instanceof \Predis\ClientInterface) {
            $connection = $this->redis->getConnection();
            if (($connection instanceof ClusterInterface || $connection instanceof Predis2ClusterInterface) && $connection instanceof \Traversable) {
                $hosts = [];
                foreach ($connection as $c) {
                    $hosts[] = new \Predis\Client($c);
                }
            }
        } elseif ($this->redis instanceof \RedisArray) {
            $hosts = [];
            foreach ($this->redis->_hosts() as $host) {
                $hosts[] = $this->redis->_instance($host);
            }
        } elseif ($this->redis instanceof \RedisCluster) {
            $hosts = [];
            foreach ($this->redis->_masters() as $host) {
                $hosts[] = new RedisClusterNodeProxy($host, $this->redis);
            }
        }

        return $hosts;
    }
}<|MERGE_RESOLUTION|>--- conflicted
+++ resolved
@@ -212,7 +212,7 @@
                 do {
                     $host = $hosts[$hostIndex]['host'] ?? $hosts[$hostIndex]['path'];
                     $port = $hosts[$hostIndex]['port'] ?? 0;
-                    $passAuth = \defined('Redis::OPT_NULL_MULTIBULK_AS_NULL') && isset($params['auth']);
+                    $passAuth = isset($params['auth']) && (!$isRedisExt || \defined('Redis::OPT_NULL_MULTIBULK_AS_NULL'));
                     $address = false;
 
                     if (isset($hosts[$hostIndex]['host']) && $tls) {
@@ -223,7 +223,7 @@
                         break;
                     }
 
-                    if (version_compare(phpversion('redis'), '6.0.0', '>=')) {
+                    if (version_compare(phpversion('redis'), '6.0.0', '>=') && $isRedisExt) {
                         $options = [
                             'host' => $host,
                             'port' => $port,
@@ -241,12 +241,8 @@
                     } else {
                         $extra = $passAuth ? [$params['auth']] : [];
 
-                        $sentinel = new \RedisSentinel($host, $port, $params['timeout'], (string) $params['persistent_id'], $params['retry_interval'], $params['read_timeout'], ...$extra);
-                    }
-<<<<<<< HEAD
-                    $sentinel = new $sentinelClass($host, $port, $params['timeout'], (string) $params['persistent_id'], $params['retry_interval'], $params['read_timeout'], ...$extra);
-=======
->>>>>>> e29c5a97
+                        $sentinel = new $sentinelClass($host, $port, $params['timeout'], (string) $params['persistent_id'], $params['retry_interval'], $params['read_timeout'], ...$extra);
+                    }
 
                     try {
                         if ($address = $sentinel->getMasterAddrByName($params['redis_sentinel'])) {
