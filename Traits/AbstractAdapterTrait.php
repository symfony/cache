--- conflicted
+++ resolved
@@ -274,7 +274,6 @@
         return true;
     }
 
-<<<<<<< HEAD
     /**
      * Enables/disables versioning of items.
      *
@@ -307,7 +306,8 @@
         }
         $this->namespaceVersion = '';
         $this->ids = [];
-=======
+    }
+
     public function __sleep()
     {
         throw new \BadMethodCallException('Cannot serialize '.__CLASS__);
@@ -316,7 +316,6 @@
     public function __wakeup()
     {
         throw new \BadMethodCallException('Cannot unserialize '.__CLASS__);
->>>>>>> 0abdb13e
     }
 
     public function __destruct()
