--- conflicted
+++ resolved
@@ -109,18 +109,13 @@
                 touch($tmp, $expiresAt ?: time() + 31556952); // 1 year in seconds
             }
 
-<<<<<<< HEAD
-            $success = rename($tmp, $file);
-            $unlink = !$success;
-=======
             if ('\\' === \DIRECTORY_SEPARATOR) {
-                $success = copy($this->tmp, $file);
+                $success = copy($tmp, $file);
                 $unlink = true;
             } else {
-                $success = rename($this->tmp, $file);
+                $success = rename($tmp, $file);
                 $unlink = !$success;
             }
->>>>>>> 4f50cdc2
 
             return $success;
         } finally {
