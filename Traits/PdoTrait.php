--- conflicted
+++ resolved
@@ -16,12 +16,8 @@
 use Doctrine\DBAL\DBALException;
 use Doctrine\DBAL\Driver\Result as DriverResult;
 use Doctrine\DBAL\Driver\ServerInfoAwareConnection;
-<<<<<<< HEAD
 use Doctrine\DBAL\DriverManager;
 use Doctrine\DBAL\Exception\TableNotFoundException;
-use Doctrine\DBAL\Result;
-=======
->>>>>>> 42bd2c56
 use Doctrine\DBAL\Schema\Schema;
 use Symfony\Component\Cache\Exception\InvalidArgumentException;
 use Symfony\Component\Cache\Marshaller\DefaultMarshaller;
@@ -367,7 +363,6 @@
             $insertStmt->bindValue(':time', $now, \PDO::PARAM_INT);
         }
 
-<<<<<<< HEAD
         foreach ($values as $id => $data) {
             try {
                 $result = $stmt->execute();
@@ -382,13 +377,7 @@
                 }
                 $result = $stmt->execute();
             }
-            if (null === $driver && !($result instanceof Result ? $result : $stmt)->rowCount()) {
-=======
-        foreach ($serialized as $id => $data) {
-            $result = $stmt->execute();
-
-            if (null === $driver && !($result instanceof DriverResult ? $result->rowCount() : $stmt->rowCount())) {
->>>>>>> 42bd2c56
+            if (null === $driver && !($result instanceof DriverResult ? $result : $stmt)->rowCount()) {
                 try {
                     $insertStmt->execute();
                 } catch (DBALException $e) {
