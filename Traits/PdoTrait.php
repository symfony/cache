<?php

/*
 * This file is part of the Symfony package.
 *
 * (c) Fabien Potencier <fabien@symfony.com>
 *
 * For the full copyright and license information, please view the LICENSE
 * file that was distributed with this source code.
 */

namespace Symfony\Component\Cache\Traits;

use Doctrine\DBAL\Abstraction\Result;
use Doctrine\DBAL\Connection;
use Doctrine\DBAL\DBALException;
use Doctrine\DBAL\Driver\Result as DriverResult;
use Doctrine\DBAL\Driver\ServerInfoAwareConnection;
use Doctrine\DBAL\DriverManager;
use Doctrine\DBAL\Exception\TableNotFoundException;
use Doctrine\DBAL\Schema\Schema;
use Symfony\Component\Cache\Exception\InvalidArgumentException;
use Symfony\Component\Cache\Marshaller\DefaultMarshaller;
use Symfony\Component\Cache\Marshaller\MarshallerInterface;

/**
 * @internal
 */
trait PdoTrait
{
    private $marshaller;
    private $conn;
    private $dsn;
    private $driver;
    private $serverVersion;
    private $table = 'cache_items';
    private $idCol = 'item_id';
    private $dataCol = 'item_data';
    private $lifetimeCol = 'item_lifetime';
    private $timeCol = 'item_time';
    private $username = '';
    private $password = '';
    private $connectionOptions = [];
    private $namespace;

    private function init($connOrDsn, string $namespace, int $defaultLifetime, array $options, ?MarshallerInterface $marshaller)
    {
        if (isset($namespace[0]) && preg_match('#[^-+.A-Za-z0-9]#', $namespace, $match)) {
            throw new InvalidArgumentException(sprintf('Namespace contains "%s" but only characters in [-+.A-Za-z0-9] are allowed.', $match[0]));
        }

        if ($connOrDsn instanceof \PDO) {
            if (\PDO::ERRMODE_EXCEPTION !== $connOrDsn->getAttribute(\PDO::ATTR_ERRMODE)) {
                throw new InvalidArgumentException(sprintf('"%s" requires PDO error mode attribute be set to throw Exceptions (i.e. $pdo->setAttribute(PDO::ATTR_ERRMODE, PDO::ERRMODE_EXCEPTION)).', __CLASS__));
            }

            $this->conn = $connOrDsn;
        } elseif ($connOrDsn instanceof Connection) {
            $this->conn = $connOrDsn;
        } elseif (\is_string($connOrDsn)) {
            $this->dsn = $connOrDsn;
        } else {
            throw new InvalidArgumentException(sprintf('"%s" requires PDO or Doctrine\DBAL\Connection instance or DSN string as first argument, "%s" given.', __CLASS__, \is_object($connOrDsn) ? \get_class($connOrDsn) : \gettype($connOrDsn)));
        }

        $this->table = isset($options['db_table']) ? $options['db_table'] : $this->table;
        $this->idCol = isset($options['db_id_col']) ? $options['db_id_col'] : $this->idCol;
        $this->dataCol = isset($options['db_data_col']) ? $options['db_data_col'] : $this->dataCol;
        $this->lifetimeCol = isset($options['db_lifetime_col']) ? $options['db_lifetime_col'] : $this->lifetimeCol;
        $this->timeCol = isset($options['db_time_col']) ? $options['db_time_col'] : $this->timeCol;
        $this->username = isset($options['db_username']) ? $options['db_username'] : $this->username;
        $this->password = isset($options['db_password']) ? $options['db_password'] : $this->password;
        $this->connectionOptions = isset($options['db_connection_options']) ? $options['db_connection_options'] : $this->connectionOptions;
        $this->namespace = $namespace;
        $this->marshaller = $marshaller ?? new DefaultMarshaller();

        parent::__construct($namespace, $defaultLifetime);
    }

    /**
     * Creates the table to store cache items which can be called once for setup.
     *
     * Cache ID are saved in a column of maximum length 255. Cache data is
     * saved in a BLOB.
     *
     * @throws \PDOException    When the table already exists
     * @throws DBALException    When the table already exists
     * @throws \DomainException When an unsupported PDO driver is used
     */
    public function createTable()
    {
        // connect if we are not yet
        $conn = $this->getConnection();

        if ($conn instanceof Connection) {
            $types = [
                'mysql' => 'binary',
                'sqlite' => 'text',
                'pgsql' => 'string',
                'oci' => 'string',
                'sqlsrv' => 'string',
            ];
            if (!isset($types[$this->driver])) {
                throw new \DomainException(sprintf('Creating the cache table is currently not implemented for PDO driver "%s".', $this->driver));
            }

            $schema = new Schema();
            $table = $schema->createTable($this->table);
            $table->addColumn($this->idCol, $types[$this->driver], ['length' => 255]);
            $table->addColumn($this->dataCol, 'blob', ['length' => 16777215]);
            $table->addColumn($this->lifetimeCol, 'integer', ['unsigned' => true, 'notnull' => false]);
            $table->addColumn($this->timeCol, 'integer', ['unsigned' => true]);
            $table->setPrimaryKey([$this->idCol]);

            foreach ($schema->toSql($conn->getDatabasePlatform()) as $sql) {
                if (method_exists($conn, 'executeStatement')) {
                    $conn->executeStatement($sql);
                } else {
                    $conn->exec($sql);
                }
            }

            return;
        }

        switch ($this->driver) {
            case 'mysql':
                // We use varbinary for the ID column because it prevents unwanted conversions:
                // - character set conversions between server and client
                // - trailing space removal
                // - case-insensitivity
                // - language processing like é == e
                $sql = "CREATE TABLE $this->table ($this->idCol VARBINARY(255) NOT NULL PRIMARY KEY, $this->dataCol MEDIUMBLOB NOT NULL, $this->lifetimeCol INTEGER UNSIGNED, $this->timeCol INTEGER UNSIGNED NOT NULL) COLLATE utf8_bin, ENGINE = InnoDB";
                break;
            case 'sqlite':
                $sql = "CREATE TABLE $this->table ($this->idCol TEXT NOT NULL PRIMARY KEY, $this->dataCol BLOB NOT NULL, $this->lifetimeCol INTEGER, $this->timeCol INTEGER NOT NULL)";
                break;
            case 'pgsql':
                $sql = "CREATE TABLE $this->table ($this->idCol VARCHAR(255) NOT NULL PRIMARY KEY, $this->dataCol BYTEA NOT NULL, $this->lifetimeCol INTEGER, $this->timeCol INTEGER NOT NULL)";
                break;
            case 'oci':
                $sql = "CREATE TABLE $this->table ($this->idCol VARCHAR2(255) NOT NULL PRIMARY KEY, $this->dataCol BLOB NOT NULL, $this->lifetimeCol INTEGER, $this->timeCol INTEGER NOT NULL)";
                break;
            case 'sqlsrv':
                $sql = "CREATE TABLE $this->table ($this->idCol VARCHAR(255) NOT NULL PRIMARY KEY, $this->dataCol VARBINARY(MAX) NOT NULL, $this->lifetimeCol INTEGER, $this->timeCol INTEGER NOT NULL)";
                break;
            default:
                throw new \DomainException(sprintf('Creating the cache table is currently not implemented for PDO driver "%s".', $this->driver));
        }

        if (method_exists($conn, 'executeStatement')) {
            $conn->executeStatement($sql);
        } else {
            $conn->exec($sql);
        }
    }

    /**
     * {@inheritdoc}
     */
    public function prune()
    {
        $deleteSql = "DELETE FROM $this->table WHERE $this->lifetimeCol + $this->timeCol <= :time";

        if ('' !== $this->namespace) {
            $deleteSql .= " AND $this->idCol LIKE :namespace";
        }

        try {
            $delete = $this->getConnection()->prepare($deleteSql);
        } catch (TableNotFoundException $e) {
            return true;
        } catch (\PDOException $e) {
            return true;
        }
        $delete->bindValue(':time', time(), \PDO::PARAM_INT);

        if ('' !== $this->namespace) {
            $delete->bindValue(':namespace', sprintf('%s%%', $this->namespace), \PDO::PARAM_STR);
        }
        try {
            return $delete->execute();
        } catch (TableNotFoundException $e) {
            return true;
        } catch (\PDOException $e) {
            return true;
        }
    }

    /**
     * {@inheritdoc}
     */
    protected function doFetch(array $ids)
    {
        $now = time();
        $expired = [];

        $sql = str_pad('', (\count($ids) << 1) - 1, '?,');
        $sql = "SELECT $this->idCol, CASE WHEN $this->lifetimeCol IS NULL OR $this->lifetimeCol + $this->timeCol > ? THEN $this->dataCol ELSE NULL END FROM $this->table WHERE $this->idCol IN ($sql)";
        $stmt = $this->getConnection()->prepare($sql);
        $stmt->bindValue($i = 1, $now, \PDO::PARAM_INT);
        foreach ($ids as $id) {
            $stmt->bindValue(++$i, $id);
        }
        $result = $stmt->execute();

        if ($result instanceof Result) {
            $result = $result->iterateNumeric();
        } else {
            $stmt->setFetchMode(\PDO::FETCH_NUM);
            $result = $stmt;
        }

        foreach ($result as $row) {
            if (null === $row[1]) {
                $expired[] = $row[0];
            } else {
                yield $row[0] => $this->marshaller->unmarshall(\is_resource($row[1]) ? stream_get_contents($row[1]) : $row[1]);
            }
        }

        if ($expired) {
            $sql = str_pad('', (\count($expired) << 1) - 1, '?,');
            $sql = "DELETE FROM $this->table WHERE $this->lifetimeCol + $this->timeCol <= ? AND $this->idCol IN ($sql)";
            $stmt = $this->getConnection()->prepare($sql);
            $stmt->bindValue($i = 1, $now, \PDO::PARAM_INT);
            foreach ($expired as $id) {
                $stmt->bindValue(++$i, $id);
            }
            $stmt->execute();
        }
    }

    /**
     * {@inheritdoc}
     */
    protected function doHave($id)
    {
        $sql = "SELECT 1 FROM $this->table WHERE $this->idCol = :id AND ($this->lifetimeCol IS NULL OR $this->lifetimeCol + $this->timeCol > :time)";
        $stmt = $this->getConnection()->prepare($sql);

        $stmt->bindValue(':id', $id);
        $stmt->bindValue(':time', time(), \PDO::PARAM_INT);
        $result = $stmt->execute();

        return (bool) ($result instanceof DriverResult ? $result->fetchOne() : $stmt->fetchColumn());
    }

    /**
     * {@inheritdoc}
     */
    protected function doClear($namespace)
    {
        $conn = $this->getConnection();

        if ('' === $namespace) {
            if ('sqlite' === $this->driver) {
                $sql = "DELETE FROM $this->table";
            } else {
                $sql = "TRUNCATE TABLE $this->table";
            }
        } else {
            $sql = "DELETE FROM $this->table WHERE $this->idCol LIKE '$namespace%'";
        }

<<<<<<< HEAD
        try {
            $conn->exec($sql);
        } catch (TableNotFoundException $e) {
        } catch (\PDOException $e) {
=======
        if (method_exists($conn, 'executeStatement')) {
            $conn->executeStatement($sql);
        } else {
            $conn->exec($sql);
>>>>>>> 2a3c1d6f
        }

        return true;
    }

    /**
     * {@inheritdoc}
     */
    protected function doDelete(array $ids)
    {
        $sql = str_pad('', (\count($ids) << 1) - 1, '?,');
        $sql = "DELETE FROM $this->table WHERE $this->idCol IN ($sql)";
        try {
            $stmt = $this->getConnection()->prepare($sql);
            $stmt->execute(array_values($ids));
        } catch (TableNotFoundException $e) {
        } catch (\PDOException $e) {
        }

        return true;
    }

    /**
     * {@inheritdoc}
     */
    protected function doSave(array $values, int $lifetime)
    {
        if (!$values = $this->marshaller->marshall($values, $failed)) {
            return $failed;
        }

        $conn = $this->getConnection();
        $driver = $this->driver;
        $insertSql = "INSERT INTO $this->table ($this->idCol, $this->dataCol, $this->lifetimeCol, $this->timeCol) VALUES (:id, :data, :lifetime, :time)";

        switch (true) {
            case 'mysql' === $driver:
                $sql = $insertSql." ON DUPLICATE KEY UPDATE $this->dataCol = VALUES($this->dataCol), $this->lifetimeCol = VALUES($this->lifetimeCol), $this->timeCol = VALUES($this->timeCol)";
                break;
            case 'oci' === $driver:
                // DUAL is Oracle specific dummy table
                $sql = "MERGE INTO $this->table USING DUAL ON ($this->idCol = ?) ".
                    "WHEN NOT MATCHED THEN INSERT ($this->idCol, $this->dataCol, $this->lifetimeCol, $this->timeCol) VALUES (?, ?, ?, ?) ".
                    "WHEN MATCHED THEN UPDATE SET $this->dataCol = ?, $this->lifetimeCol = ?, $this->timeCol = ?";
                break;
            case 'sqlsrv' === $driver && version_compare($this->getServerVersion(), '10', '>='):
                // MERGE is only available since SQL Server 2008 and must be terminated by semicolon
                // It also requires HOLDLOCK according to http://weblogs.sqlteam.com/dang/archive/2009/01/31/UPSERT-Race-Condition-With-MERGE.aspx
                $sql = "MERGE INTO $this->table WITH (HOLDLOCK) USING (SELECT 1 AS dummy) AS src ON ($this->idCol = ?) ".
                    "WHEN NOT MATCHED THEN INSERT ($this->idCol, $this->dataCol, $this->lifetimeCol, $this->timeCol) VALUES (?, ?, ?, ?) ".
                    "WHEN MATCHED THEN UPDATE SET $this->dataCol = ?, $this->lifetimeCol = ?, $this->timeCol = ?;";
                break;
            case 'sqlite' === $driver:
                $sql = 'INSERT OR REPLACE'.substr($insertSql, 6);
                break;
            case 'pgsql' === $driver && version_compare($this->getServerVersion(), '9.5', '>='):
                $sql = $insertSql." ON CONFLICT ($this->idCol) DO UPDATE SET ($this->dataCol, $this->lifetimeCol, $this->timeCol) = (EXCLUDED.$this->dataCol, EXCLUDED.$this->lifetimeCol, EXCLUDED.$this->timeCol)";
                break;
            default:
                $driver = null;
                $sql = "UPDATE $this->table SET $this->dataCol = :data, $this->lifetimeCol = :lifetime, $this->timeCol = :time WHERE $this->idCol = :id";
                break;
        }

        $now = time();
        $lifetime = $lifetime ?: null;
        try {
            $stmt = $conn->prepare($sql);
        } catch (TableNotFoundException $e) {
            if (!$conn->isTransactionActive() || \in_array($this->driver, ['pgsql', 'sqlite', 'sqlsrv'], true)) {
                $this->createTable();
            }
            $stmt = $conn->prepare($sql);
        } catch (\PDOException $e) {
            if (!$conn->inTransaction() || \in_array($this->driver, ['pgsql', 'sqlite', 'sqlsrv'], true)) {
                $this->createTable();
            }
            $stmt = $conn->prepare($sql);
        }

        if ('sqlsrv' === $driver || 'oci' === $driver) {
            $stmt->bindParam(1, $id);
            $stmt->bindParam(2, $id);
            $stmt->bindParam(3, $data, \PDO::PARAM_LOB);
            $stmt->bindValue(4, $lifetime, \PDO::PARAM_INT);
            $stmt->bindValue(5, $now, \PDO::PARAM_INT);
            $stmt->bindParam(6, $data, \PDO::PARAM_LOB);
            $stmt->bindValue(7, $lifetime, \PDO::PARAM_INT);
            $stmt->bindValue(8, $now, \PDO::PARAM_INT);
        } else {
            $stmt->bindParam(':id', $id);
            $stmt->bindParam(':data', $data, \PDO::PARAM_LOB);
            $stmt->bindValue(':lifetime', $lifetime, \PDO::PARAM_INT);
            $stmt->bindValue(':time', $now, \PDO::PARAM_INT);
        }
        if (null === $driver) {
            $insertStmt = $conn->prepare($insertSql);

            $insertStmt->bindParam(':id', $id);
            $insertStmt->bindParam(':data', $data, \PDO::PARAM_LOB);
            $insertStmt->bindValue(':lifetime', $lifetime, \PDO::PARAM_INT);
            $insertStmt->bindValue(':time', $now, \PDO::PARAM_INT);
        }

        foreach ($values as $id => $data) {
            try {
                $result = $stmt->execute();
            } catch (TableNotFoundException $e) {
                if (!$conn->isTransactionActive() || \in_array($this->driver, ['pgsql', 'sqlite', 'sqlsrv'], true)) {
                    $this->createTable();
                }
                $result = $stmt->execute();
            } catch (\PDOException $e) {
                if (!$conn->inTransaction() || \in_array($this->driver, ['pgsql', 'sqlite', 'sqlsrv'], true)) {
                    $this->createTable();
                }
                $result = $stmt->execute();
            }
            if (null === $driver && !($result instanceof DriverResult ? $result : $stmt)->rowCount()) {
                try {
                    $insertStmt->execute();
                } catch (DBALException $e) {
                } catch (\PDOException $e) {
                    // A concurrent write won, let it be
                }
            }
        }

        return $failed;
    }

    /**
     * @return \PDO|Connection
     */
    private function getConnection()
    {
        if (null === $this->conn) {
            if (strpos($this->dsn, '://')) {
                if (!class_exists(DriverManager::class)) {
                    throw new InvalidArgumentException(sprintf('Failed to parse the DSN "%s". Try running "composer require doctrine/dbal".', $this->dsn));
                }
                $this->conn = DriverManager::getConnection(['url' => $this->dsn]);
            } else {
                $this->conn = new \PDO($this->dsn, $this->username, $this->password, $this->connectionOptions);
                $this->conn->setAttribute(\PDO::ATTR_ERRMODE, \PDO::ERRMODE_EXCEPTION);
            }
        }
        if (null === $this->driver) {
            if ($this->conn instanceof \PDO) {
                $this->driver = $this->conn->getAttribute(\PDO::ATTR_DRIVER_NAME);
            } else {
                $driver = $this->conn->getDriver();

                switch (true) {
                    case $driver instanceof \Doctrine\DBAL\Driver\Mysqli\Driver:
                        throw new \LogicException(sprintf('The adapter "%s" does not support the mysqli driver, use pdo_mysql instead.', static::class));

                    case $driver instanceof \Doctrine\DBAL\Driver\AbstractMySQLDriver:
                        $this->driver = 'mysql';
                        break;
                    case $driver instanceof \Doctrine\DBAL\Driver\PDOSqlite\Driver:
                    case $driver instanceof \Doctrine\DBAL\Driver\PDO\SQLite\Driver:
                        $this->driver = 'sqlite';
                        break;
                    case $driver instanceof \Doctrine\DBAL\Driver\PDOPgSql\Driver:
                    case $driver instanceof \Doctrine\DBAL\Driver\PDO\PgSQL\Driver:
                        $this->driver = 'pgsql';
                        break;
                    case $driver instanceof \Doctrine\DBAL\Driver\OCI8\Driver:
                    case $driver instanceof \Doctrine\DBAL\Driver\PDOOracle\Driver:
                    case $driver instanceof \Doctrine\DBAL\Driver\PDO\OCI\Driver:
                        $this->driver = 'oci';
                        break;
                    case $driver instanceof \Doctrine\DBAL\Driver\SQLSrv\Driver:
                    case $driver instanceof \Doctrine\DBAL\Driver\PDOSqlsrv\Driver:
                    case $driver instanceof \Doctrine\DBAL\Driver\PDO\SQLSrv\Driver:
                        $this->driver = 'sqlsrv';
                        break;
                    default:
                        $this->driver = \get_class($driver);
                        break;
                }
            }
        }

        return $this->conn;
    }

    private function getServerVersion(): string
    {
        if (null === $this->serverVersion) {
            $conn = $this->conn instanceof \PDO ? $this->conn : $this->conn->getWrappedConnection();
            if ($conn instanceof \PDO) {
                $this->serverVersion = $conn->getAttribute(\PDO::ATTR_SERVER_VERSION);
            } elseif ($conn instanceof ServerInfoAwareConnection) {
                $this->serverVersion = $conn->getServerVersion();
            } else {
                $this->serverVersion = '0';
            }
        }

        return $this->serverVersion;
    }
}<|MERGE_RESOLUTION|>--- conflicted
+++ resolved
@@ -263,17 +263,14 @@
             $sql = "DELETE FROM $this->table WHERE $this->idCol LIKE '$namespace%'";
         }
 
-<<<<<<< HEAD
         try {
-            $conn->exec($sql);
+            if (method_exists($conn, 'executeStatement')) {
+                $conn->executeStatement($sql);
+            } else {
+                $conn->exec($sql);
+            }
         } catch (TableNotFoundException $e) {
         } catch (\PDOException $e) {
-=======
-        if (method_exists($conn, 'executeStatement')) {
-            $conn->executeStatement($sql);
-        } else {
-            $conn->exec($sql);
->>>>>>> 2a3c1d6f
         }
 
         return true;
