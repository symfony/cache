--- conflicted
+++ resolved
@@ -83,11 +83,7 @@
         return $previousFiles;
     }
 
-<<<<<<< HEAD
-    public static function compute(callable $callback, ItemInterface $item, bool &$save, CacheInterface $pool, \Closure $setMetadata = null, LoggerInterface $logger = null): mixed
-=======
-    public static function compute(callable $callback, ItemInterface $item, bool &$save, CacheInterface $pool, ?\Closure $setMetadata = null, ?LoggerInterface $logger = null)
->>>>>>> db1adb00
+    public static function compute(callable $callback, ItemInterface $item, bool &$save, CacheInterface $pool, ?\Closure $setMetadata = null, ?LoggerInterface $logger = null): mixed
     {
         if ('\\' === \DIRECTORY_SEPARATOR && null === self::$lockedFiles) {
             // disable locking on Windows by default
