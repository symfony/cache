<?php

/*
 * This file is part of the Symfony package.
 *
 * (c) Fabien Potencier <fabien@symfony.com>
 *
 * For the full copyright and license information, please view the LICENSE
 * file that was distributed with this source code.
 */

namespace Symfony\Component\Cache\Tests\Adapter;

use PHPUnit\Framework\SkippedTestSuiteError;
use Symfony\Component\Cache\Adapter\AbstractAdapter;
use Symfony\Component\Cache\Adapter\RedisAdapter;
use Symfony\Component\Cache\Exception\InvalidArgumentException;

/**
 * @group integration
 */
class RedisAdapterSentinelTest extends AbstractRedisAdapterTestCase
{
    public static function setUpBeforeClass(): void
    {
        if (!class_exists(\RedisSentinel::class)) {
            throw new SkippedTestSuiteError('The RedisSentinel class is required.');
        }
        if (!$hosts = getenv('REDIS_SENTINEL_HOSTS')) {
            throw new SkippedTestSuiteError('REDIS_SENTINEL_HOSTS env var is not defined.');
        }
        if (!$service = getenv('REDIS_SENTINEL_SERVICE')) {
            throw new SkippedTestSuiteError('REDIS_SENTINEL_SERVICE env var is not defined.');
        }

        self::$redis = AbstractAdapter::createConnection('redis:?host['.str_replace(' ', ']&host[', $hosts).']', ['redis_sentinel' => $service, 'prefix' => 'prefix_']);
    }

    public function testInvalidDSNHasBothClusterAndSentinel()
    {
        $this->expectException(InvalidArgumentException::class);
        $this->expectExceptionMessage('Cannot use both "redis_cluster" and "redis_sentinel" at the same time.');
        $dsn = 'redis:?host[redis1]&host[redis2]&host[redis3]&redis_cluster=1&redis_sentinel=mymaster';
        RedisAdapter::createConnection($dsn);
    }

    public function testExceptionMessageWhenFailingToRetrieveMasterInformation()
    {
        $hosts = getenv('REDIS_SENTINEL_HOSTS');
        $dsn = 'redis:?host['.str_replace(' ', ']&host[', $hosts).']';
<<<<<<< HEAD
        $this->expectException(\Symfony\Component\Cache\Exception\InvalidArgumentException::class);
        $this->expectExceptionMessage('Failed to retrieve master information from sentinel "invalid-masterset-name".');
=======
        $this->expectException(InvalidArgumentException::class);
        $this->expectExceptionMessage('Failed to retrieve master information from sentinel "invalid-masterset-name" and dsn "'.$dsn.'".');
>>>>>>> 82d48514
        AbstractAdapter::createConnection($dsn, ['redis_sentinel' => 'invalid-masterset-name']);
    }
}<|MERGE_RESOLUTION|>--- conflicted
+++ resolved
@@ -48,13 +48,8 @@
     {
         $hosts = getenv('REDIS_SENTINEL_HOSTS');
         $dsn = 'redis:?host['.str_replace(' ', ']&host[', $hosts).']';
-<<<<<<< HEAD
-        $this->expectException(\Symfony\Component\Cache\Exception\InvalidArgumentException::class);
+        $this->expectException(InvalidArgumentException::class);
         $this->expectExceptionMessage('Failed to retrieve master information from sentinel "invalid-masterset-name".');
-=======
-        $this->expectException(InvalidArgumentException::class);
-        $this->expectExceptionMessage('Failed to retrieve master information from sentinel "invalid-masterset-name" and dsn "'.$dsn.'".');
->>>>>>> 82d48514
         AbstractAdapter::createConnection($dsn, ['redis_sentinel' => 'invalid-masterset-name']);
     }
 }