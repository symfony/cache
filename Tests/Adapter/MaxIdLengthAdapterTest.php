<?php

/*
 * This file is part of the Symfony package.
 *
 * (c) Fabien Potencier <fabien@symfony.com>
 *
 * For the full copyright and license information, please view the LICENSE
 * file that was distributed with this source code.
 */

namespace Symfony\Component\Cache\Tests\Adapter;

use PHPUnit\Framework\TestCase;
use Symfony\Component\Cache\Adapter\AbstractAdapter;
use Symfony\Component\Cache\Exception\InvalidArgumentException;

class MaxIdLengthAdapterTest extends TestCase
{
    public function testLongKey()
    {
        $cache = $this->getMockBuilder(MaxIdLengthAdapter::class)
            ->setConstructorArgs([str_repeat('-', 10)])
            ->onlyMethods(['doHave', 'doFetch', 'doDelete', 'doSave', 'doClear'])
            ->getMock();

        $cache->expects($this->exactly(2))
            ->method('doHave')
<<<<<<< HEAD
            ->withConsecutive(
                [$this->equalTo('----------:nWfzGiCgLczv3SSUzXL3kg:')],
                [$this->equalTo('----------:---------------------------------------')]
            )->willReturn(false);
=======
            ->willReturnCallback(function (...$args) {
                static $series = [
                    ['----------:nWfzGiCgLczv3SSUzXL3kg:'],
                    ['----------:---------------------------------------'],
                ];

                $expectedArgs = array_shift($series);
                $this->assertSame($expectedArgs, $args);
            })
        ;
>>>>>>> 5b211b15

        $cache->hasItem(str_repeat('-', 40));
        $cache->hasItem(str_repeat('-', 39));
    }

    public function testLongKeyVersioning()
    {
        $cache = $this->getMockBuilder(MaxIdLengthAdapter::class)
            ->setConstructorArgs([str_repeat('-', 26)])
            ->getMock();

        $cache
            ->method('doFetch')
            ->willReturn(['2:']);

        $reflectionClass = new \ReflectionClass(AbstractAdapter::class);

        $reflectionMethod = $reflectionClass->getMethod('getId');

        // No versioning enabled
        $this->assertEquals('--------------------------:------------', $reflectionMethod->invokeArgs($cache, [str_repeat('-', 12)]));
        $this->assertLessThanOrEqual(50, \strlen($reflectionMethod->invokeArgs($cache, [str_repeat('-', 12)])));
        $this->assertLessThanOrEqual(50, \strlen($reflectionMethod->invokeArgs($cache, [str_repeat('-', 23)])));
        $this->assertLessThanOrEqual(50, \strlen($reflectionMethod->invokeArgs($cache, [str_repeat('-', 40)])));

        $reflectionProperty = $reflectionClass->getProperty('versioningIsEnabled');
        $reflectionProperty->setValue($cache, true);

        // Versioning enabled
        $this->assertEquals('--------------------------:2:------------', $reflectionMethod->invokeArgs($cache, [str_repeat('-', 12)]));
        $this->assertLessThanOrEqual(50, \strlen($reflectionMethod->invokeArgs($cache, [str_repeat('-', 12)])));
        $this->assertLessThanOrEqual(50, \strlen($reflectionMethod->invokeArgs($cache, [str_repeat('-', 23)])));
        $this->assertLessThanOrEqual(50, \strlen($reflectionMethod->invokeArgs($cache, [str_repeat('-', 40)])));
    }

    public function testTooLongNamespace()
    {
        $this->expectException(InvalidArgumentException::class);
        $this->expectExceptionMessage('Namespace must be 26 chars max, 40 given ("----------------------------------------")');
        $this->getMockBuilder(MaxIdLengthAdapter::class)
            ->setConstructorArgs([str_repeat('-', 40)])
            ->getMock();
    }
}

abstract class MaxIdLengthAdapter extends AbstractAdapter
{
    public function __construct(string $ns)
    {
        $this->maxIdLength = 50;

        parent::__construct($ns);
    }
}<|MERGE_RESOLUTION|>--- conflicted
+++ resolved
@@ -26,12 +26,6 @@
 
         $cache->expects($this->exactly(2))
             ->method('doHave')
-<<<<<<< HEAD
-            ->withConsecutive(
-                [$this->equalTo('----------:nWfzGiCgLczv3SSUzXL3kg:')],
-                [$this->equalTo('----------:---------------------------------------')]
-            )->willReturn(false);
-=======
             ->willReturnCallback(function (...$args) {
                 static $series = [
                     ['----------:nWfzGiCgLczv3SSUzXL3kg:'],
@@ -40,9 +34,10 @@
 
                 $expectedArgs = array_shift($series);
                 $this->assertSame($expectedArgs, $args);
+
+                return false;
             })
         ;
->>>>>>> 5b211b15
 
         $cache->hasItem(str_repeat('-', 40));
         $cache->hasItem(str_repeat('-', 39));
