<?php

/*
 * This file is part of the Symfony package.
 *
 * (c) Fabien Potencier <fabien@symfony.com>
 *
 * For the full copyright and license information, please view the LICENSE
 * file that was distributed with this source code.
 */

namespace Symfony\Component\Cache\Tests\Adapter;

use PHPUnit\Framework\TestCase;
use Symfony\Component\Cache\Adapter\AbstractAdapter;
use Symfony\Component\Cache\Exception\InvalidArgumentException;

class MaxIdLengthAdapterTest extends TestCase
{
    public function testLongKey()
    {
        $cache = $this->getMockBuilder(MaxIdLengthAdapter::class)
            ->setConstructorArgs([str_repeat('-', 10)])
            ->onlyMethods(['doHave', 'doFetch', 'doDelete', 'doSave', 'doClear'])
            ->getMock();

        $cache->expects($this->exactly(2))
            ->method('doHave')
<<<<<<< HEAD
            ->withConsecutive(
                [$this->equalTo('----------:z5XrNUPebf0nPxQwjc6C1A:')],
                [$this->equalTo('----------:---------------------------------------')]
            )->willReturn(false);
=======
            ->willReturnCallback(function (...$args) {
                static $series = [
                    ['----------:nWfzGiCgLczv3SSUzXL3kg:'],
                    ['----------:---------------------------------------'],
                ];

                $expectedArgs = array_shift($series);
                $this->assertSame($expectedArgs, $args);

                return false;
            })
        ;
>>>>>>> 6b054894

        $cache->hasItem(str_repeat('-', 40));
        $cache->hasItem(str_repeat('-', 39));
    }

    public function testLongKeyVersioning()
    {
        $cache = $this->getMockBuilder(MaxIdLengthAdapter::class)
            ->setConstructorArgs([str_repeat('-', 26)])
            ->getMock();

        $cache
            ->method('doFetch')
            ->willReturn(['2:']);

        $reflectionClass = new \ReflectionClass(AbstractAdapter::class);

        $reflectionMethod = $reflectionClass->getMethod('getId');

        // No versioning enabled
        $this->assertEquals('--------------------------:------------', $reflectionMethod->invokeArgs($cache, [str_repeat('-', 12)]));
        $this->assertLessThanOrEqual(50, \strlen($reflectionMethod->invokeArgs($cache, [str_repeat('-', 12)])));
        $this->assertLessThanOrEqual(50, \strlen($reflectionMethod->invokeArgs($cache, [str_repeat('-', 23)])));
        $this->assertLessThanOrEqual(50, \strlen($reflectionMethod->invokeArgs($cache, [str_repeat('-', 40)])));

        $reflectionProperty = $reflectionClass->getProperty('versioningIsEnabled');
        $reflectionProperty->setValue($cache, true);

        // Versioning enabled
        $this->assertEquals('--------------------------:2:------------', $reflectionMethod->invokeArgs($cache, [str_repeat('-', 12)]));
        $this->assertLessThanOrEqual(50, \strlen($reflectionMethod->invokeArgs($cache, [str_repeat('-', 12)])));
        $this->assertLessThanOrEqual(50, \strlen($reflectionMethod->invokeArgs($cache, [str_repeat('-', 23)])));
        $this->assertLessThanOrEqual(50, \strlen($reflectionMethod->invokeArgs($cache, [str_repeat('-', 40)])));
    }

    public function testTooLongNamespace()
    {
        $this->expectException(InvalidArgumentException::class);
        $this->expectExceptionMessage('Namespace must be 26 chars max, 40 given ("----------------------------------------")');
        $this->getMockBuilder(MaxIdLengthAdapter::class)
            ->setConstructorArgs([str_repeat('-', 40)])
            ->getMock();
    }
}

abstract class MaxIdLengthAdapter extends AbstractAdapter
{
    public function __construct(string $ns)
    {
        $this->maxIdLength = 50;

        parent::__construct($ns);
    }
}<|MERGE_RESOLUTION|>--- conflicted
+++ resolved
@@ -26,15 +26,9 @@
 
         $cache->expects($this->exactly(2))
             ->method('doHave')
-<<<<<<< HEAD
-            ->withConsecutive(
-                [$this->equalTo('----------:z5XrNUPebf0nPxQwjc6C1A:')],
-                [$this->equalTo('----------:---------------------------------------')]
-            )->willReturn(false);
-=======
             ->willReturnCallback(function (...$args) {
                 static $series = [
-                    ['----------:nWfzGiCgLczv3SSUzXL3kg:'],
+                    ['----------:z5XrNUPebf0nPxQwjc6C1A:'],
                     ['----------:---------------------------------------'],
                 ];
 
@@ -44,7 +38,6 @@
                 return false;
             })
         ;
->>>>>>> 6b054894
 
         $cache->hasItem(str_repeat('-', 40));
         $cache->hasItem(str_repeat('-', 39));
