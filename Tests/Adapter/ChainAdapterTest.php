--- conflicted
+++ resolved
@@ -24,13 +24,7 @@
  */
 class ChainAdapterTest extends AdapterTestCase
 {
-<<<<<<< HEAD
-    use ForwardCompatTestTrait;
-
     public function createCachePool($defaultLifetime = 0, $testMethod = null)
-=======
-    public function createCachePool($defaultLifetime = 0)
->>>>>>> 448e0d41
     {
         if ('testGetMetadata' === $testMethod) {
             return new ChainAdapter([new FilesystemAdapter('', $defaultLifetime)], $defaultLifetime);
