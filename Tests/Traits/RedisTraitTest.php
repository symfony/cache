<?php

/*
 * This file is part of the Symfony package.
 *
 * (c) Fabien Potencier <fabien@symfony.com>
 *
 * For the full copyright and license information, please view the LICENSE
 * file that was distributed with this source code.
 */

namespace Symfony\Component\Cache\Tests\Traits;

use PHPUnit\Framework\TestCase;
use Symfony\Component\Cache\Traits\RedisTrait;

/**
 * @requires extension redis
 */
class RedisTraitTest extends TestCase
{
<<<<<<< HEAD
    public static function setUpBeforeClass(): void
    {
        if (!getenv('REDIS_CLUSTER_HOSTS')) {
            self::markTestSkipped('REDIS_CLUSTER_HOSTS env var is not defined.');
        }
    }

=======
>>>>>>> 8c6e8427
    /**
     * @dataProvider provideCreateConnection
     */
    public function testCreateConnection(string $dsn, string $expectedClass)
    {
        if (!class_exists($expectedClass)) {
            self::markTestSkipped(sprintf('The "%s" class is required.', $expectedClass));
        }
        if (!getenv('REDIS_CLUSTER_HOSTS')) {
            self::markTestSkipped('REDIS_CLUSTER_HOSTS env var is not defined.');
        }

        $mock = self::getObjectForTrait(RedisTrait::class);
        $connection = $mock::createConnection($dsn);

        self::assertInstanceOf($expectedClass, $connection);
    }

    public function testUrlDecodeParameters()
    {
        if (!getenv('REDIS_AUTHENTICATED_HOST')) {
            self::markTestSkipped('REDIS_AUTHENTICATED_HOST env var is not defined.');
        }

        $mock = self::getObjectForTrait(RedisTrait::class);
        $connection = $mock::createConnection('redis://:p%40ssword@'.getenv('REDIS_AUTHENTICATED_HOST'));

        self::assertInstanceOf(\Redis::class, $connection);
        self::assertSame('p@ssword', $connection->getAuth());
    }

    public static function provideCreateConnection(): array
    {
        $hosts = array_map(fn ($host) => sprintf('host[%s]', $host), explode(' ', getenv('REDIS_CLUSTER_HOSTS')));

        return [
            [
                sprintf('redis:?%s&redis_cluster=1', $hosts[0]),
                'RedisCluster',
            ],
            [
                sprintf('redis:?%s&redis_cluster=true', $hosts[0]),
                'RedisCluster',
            ],
            [
                sprintf('redis:?%s', $hosts[0]),
                'Redis',
            ],
            [
                'dsn' => sprintf('redis:?%s', implode('&', \array_slice($hosts, 0, 2))),
                'RedisArray',
            ],
        ];
    }
}<|MERGE_RESOLUTION|>--- conflicted
+++ resolved
@@ -19,16 +19,6 @@
  */
 class RedisTraitTest extends TestCase
 {
-<<<<<<< HEAD
-    public static function setUpBeforeClass(): void
-    {
-        if (!getenv('REDIS_CLUSTER_HOSTS')) {
-            self::markTestSkipped('REDIS_CLUSTER_HOSTS env var is not defined.');
-        }
-    }
-
-=======
->>>>>>> 8c6e8427
     /**
      * @dataProvider provideCreateConnection
      */
