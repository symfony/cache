<?php

/*
 * This file is part of the Symfony package.
 *
 * (c) Fabien Potencier <fabien@symfony.com>
 *
 * For the full copyright and license information, please view the LICENSE
 * file that was distributed with this source code.
 */

namespace Symfony\Component\Cache\Adapter;

use Symfony\Component\Cache\Exception\InvalidArgumentException;
use Symfony\Component\Cache\Marshaller\DefaultMarshaller;
use Symfony\Component\Cache\Marshaller\MarshallerInterface;
use Symfony\Component\Cache\PruneableInterface;

class PdoAdapter extends AbstractAdapter implements PruneableInterface
{
    private const MAX_KEY_LENGTH = 255;

    private MarshallerInterface $marshaller;
    private \PDO $conn;
    private string $dsn;
    private string $driver;
    private string $serverVersion;
    private string $table = 'cache_items';
    private string $idCol = 'item_id';
    private string $dataCol = 'item_data';
    private string $lifetimeCol = 'item_lifetime';
    private string $timeCol = 'item_time';
    private ?string $username = null;
    private ?string $password = null;
    private array $connectionOptions = [];
    private string $namespace;

    /**
     * You can either pass an existing database connection as PDO instance or
     * a DSN string that will be used to lazy-connect to the database when the
     * cache is actually used.
     *
     * List of available options:
     *  * db_table: The name of the table [default: cache_items]
     *  * db_id_col: The column where to store the cache id [default: item_id]
     *  * db_data_col: The column where to store the cache data [default: item_data]
     *  * db_lifetime_col: The column where to store the lifetime [default: item_lifetime]
     *  * db_time_col: The column where to store the timestamp [default: item_time]
     *  * db_username: The username when lazy-connect [default: '']
     *  * db_password: The password when lazy-connect [default: '']
     *  * db_connection_options: An array of driver-specific connection options [default: []]
     *
     * @throws InvalidArgumentException When first argument is not PDO nor Connection nor string
     * @throws InvalidArgumentException When PDO error mode is not PDO::ERRMODE_EXCEPTION
     * @throws InvalidArgumentException When namespace contains invalid characters
     */
    public function __construct(#[\SensitiveParameter] \PDO|string $connOrDsn, string $namespace = '', int $defaultLifetime = 0, array $options = [], ?MarshallerInterface $marshaller = null)
    {
        if (\is_string($connOrDsn) && str_contains($connOrDsn, '://')) {
            throw new InvalidArgumentException(sprintf('Usage of Doctrine DBAL URL with "%s" is not supported. Use a PDO DSN or "%s" instead.', __CLASS__, DoctrineDbalAdapter::class));
        }

        if (isset($namespace[0]) && preg_match('#[^-+.A-Za-z0-9]#', $namespace, $match)) {
            throw new InvalidArgumentException(sprintf('Namespace contains "%s" but only characters in [-+.A-Za-z0-9] are allowed.', $match[0]));
        }

        if ($connOrDsn instanceof \PDO) {
            if (\PDO::ERRMODE_EXCEPTION !== $connOrDsn->getAttribute(\PDO::ATTR_ERRMODE)) {
                throw new InvalidArgumentException(sprintf('"%s" requires PDO error mode attribute be set to throw Exceptions (i.e. $pdo->setAttribute(PDO::ATTR_ERRMODE, PDO::ERRMODE_EXCEPTION)).', __CLASS__));
            }

            $this->conn = $connOrDsn;
        } else {
            $this->dsn = $connOrDsn;
        }

        $this->maxIdLength = self::MAX_KEY_LENGTH;
        $this->table = $options['db_table'] ?? $this->table;
        $this->idCol = $options['db_id_col'] ?? $this->idCol;
        $this->dataCol = $options['db_data_col'] ?? $this->dataCol;
        $this->lifetimeCol = $options['db_lifetime_col'] ?? $this->lifetimeCol;
        $this->timeCol = $options['db_time_col'] ?? $this->timeCol;
        $this->username = $options['db_username'] ?? $this->username;
        $this->password = $options['db_password'] ?? $this->password;
        $this->connectionOptions = $options['db_connection_options'] ?? $this->connectionOptions;
        $this->namespace = $namespace;
        $this->marshaller = $marshaller ?? new DefaultMarshaller();

        parent::__construct($namespace, $defaultLifetime);
    }

    /**
     * Creates the table to store cache items which can be called once for setup.
     *
     * Cache ID are saved in a column of maximum length 255. Cache data is
     * saved in a BLOB.
     *
     * @return void
     *
     * @throws \PDOException    When the table already exists
     * @throws \DomainException When an unsupported PDO driver is used
     */
    public function createTable()
    {
        $sql = match ($driver = $this->getDriver()) {
            // We use varbinary for the ID column because it prevents unwanted conversions:
            // - character set conversions between server and client
            // - trailing space removal
            // - case-insensitivity
            // - language processing like é == e
            'mysql' => "CREATE TABLE $this->table ($this->idCol VARBINARY(255) NOT NULL PRIMARY KEY, $this->dataCol MEDIUMBLOB NOT NULL, $this->lifetimeCol INTEGER UNSIGNED, $this->timeCol INTEGER UNSIGNED NOT NULL) COLLATE utf8mb4_bin, ENGINE = InnoDB",
            'sqlite' => "CREATE TABLE $this->table ($this->idCol TEXT NOT NULL PRIMARY KEY, $this->dataCol BLOB NOT NULL, $this->lifetimeCol INTEGER, $this->timeCol INTEGER NOT NULL)",
            'pgsql' => "CREATE TABLE $this->table ($this->idCol VARCHAR(255) NOT NULL PRIMARY KEY, $this->dataCol BYTEA NOT NULL, $this->lifetimeCol INTEGER, $this->timeCol INTEGER NOT NULL)",
            'oci' => "CREATE TABLE $this->table ($this->idCol VARCHAR2(255) NOT NULL PRIMARY KEY, $this->dataCol BLOB NOT NULL, $this->lifetimeCol INTEGER, $this->timeCol INTEGER NOT NULL)",
            'sqlsrv' => "CREATE TABLE $this->table ($this->idCol VARCHAR(255) NOT NULL PRIMARY KEY, $this->dataCol VARBINARY(MAX) NOT NULL, $this->lifetimeCol INTEGER, $this->timeCol INTEGER NOT NULL)",
            default => throw new \DomainException(sprintf('Creating the cache table is currently not implemented for PDO driver "%s".', $driver)),
        };

        $this->getConnection()->exec($sql);
    }

    public function prune(): bool
    {
        $deleteSql = "DELETE FROM $this->table WHERE $this->lifetimeCol + $this->timeCol <= :time";

        if ('' !== $this->namespace) {
            $deleteSql .= " AND $this->idCol LIKE :namespace";
        }

        $connection = $this->getConnection();

        try {
            $delete = $connection->prepare($deleteSql);
        } catch (\PDOException) {
            return true;
        }
        $delete->bindValue(':time', time(), \PDO::PARAM_INT);

        if ('' !== $this->namespace) {
            $delete->bindValue(':namespace', sprintf('%s%%', $this->namespace), \PDO::PARAM_STR);
        }
        try {
            return $delete->execute();
        } catch (\PDOException) {
            return true;
        }
    }

    protected function doFetch(array $ids): iterable
    {
        $connection = $this->getConnection();

        $now = time();
        $expired = [];

        $sql = str_pad('', (\count($ids) << 1) - 1, '?,');
        $sql = "SELECT $this->idCol, CASE WHEN $this->lifetimeCol IS NULL OR $this->lifetimeCol + $this->timeCol > ? THEN $this->dataCol ELSE NULL END FROM $this->table WHERE $this->idCol IN ($sql)";
        $stmt = $connection->prepare($sql);
        $stmt->bindValue($i = 1, $now, \PDO::PARAM_INT);
        foreach ($ids as $id) {
            $stmt->bindValue(++$i, $id);
        }
        $result = $stmt->execute();

        if (\is_object($result)) {
            $result = $result->iterateNumeric();
        } else {
            $stmt->setFetchMode(\PDO::FETCH_NUM);
            $result = $stmt;
        }

        foreach ($result as $row) {
            if (null === $row[1]) {
                $expired[] = $row[0];
            } else {
                yield $row[0] => $this->marshaller->unmarshall(\is_resource($row[1]) ? stream_get_contents($row[1]) : $row[1]);
            }
        }

        if ($expired) {
            $sql = str_pad('', (\count($expired) << 1) - 1, '?,');
            $sql = "DELETE FROM $this->table WHERE $this->lifetimeCol + $this->timeCol <= ? AND $this->idCol IN ($sql)";
            $stmt = $connection->prepare($sql);
            $stmt->bindValue($i = 1, $now, \PDO::PARAM_INT);
            foreach ($expired as $id) {
                $stmt->bindValue(++$i, $id);
            }
            $stmt->execute();
        }
    }

    protected function doHave(string $id): bool
    {
        $connection = $this->getConnection();

        $sql = "SELECT 1 FROM $this->table WHERE $this->idCol = :id AND ($this->lifetimeCol IS NULL OR $this->lifetimeCol + $this->timeCol > :time)";
        $stmt = $connection->prepare($sql);

        $stmt->bindValue(':id', $id);
        $stmt->bindValue(':time', time(), \PDO::PARAM_INT);
        $stmt->execute();

        return (bool) $stmt->fetchColumn();
    }

    protected function doClear(string $namespace): bool
    {
        $conn = $this->getConnection();

        if ('' === $namespace) {
            if ('sqlite' === $this->getDriver()) {
                $sql = "DELETE FROM $this->table";
            } else {
                $sql = "TRUNCATE TABLE $this->table";
            }
        } else {
            $sql = "DELETE FROM $this->table WHERE $this->idCol LIKE '$namespace%'";
        }

        try {
            $conn->exec($sql);
        } catch (\PDOException) {
        }

        return true;
    }

    protected function doDelete(array $ids): bool
    {
        $sql = str_pad('', (\count($ids) << 1) - 1, '?,');
        $sql = "DELETE FROM $this->table WHERE $this->idCol IN ($sql)";
        try {
            $stmt = $this->getConnection()->prepare($sql);
            $stmt->execute(array_values($ids));
        } catch (\PDOException) {
        }

        return true;
    }

    protected function doSave(array $values, int $lifetime): array|bool
    {
        if (!$values = $this->marshaller->marshall($values, $failed)) {
            return $failed;
        }

        $conn = $this->getConnection();

        $driver = $this->getDriver();
        $insertSql = "INSERT INTO $this->table ($this->idCol, $this->dataCol, $this->lifetimeCol, $this->timeCol) VALUES (:id, :data, :lifetime, :time)";

        switch (true) {
            case 'mysql' === $driver:
                $sql = $insertSql." ON DUPLICATE KEY UPDATE $this->dataCol = VALUES($this->dataCol), $this->lifetimeCol = VALUES($this->lifetimeCol), $this->timeCol = VALUES($this->timeCol)";
                break;
            case 'oci' === $driver:
                // DUAL is Oracle specific dummy table
                $sql = "MERGE INTO $this->table USING DUAL ON ($this->idCol = ?) ".
                    "WHEN NOT MATCHED THEN INSERT ($this->idCol, $this->dataCol, $this->lifetimeCol, $this->timeCol) VALUES (?, ?, ?, ?) ".
                    "WHEN MATCHED THEN UPDATE SET $this->dataCol = ?, $this->lifetimeCol = ?, $this->timeCol = ?";
                break;
            case 'sqlsrv' === $driver && version_compare($this->getServerVersion(), '10', '>='):
                // MERGE is only available since SQL Server 2008 and must be terminated by semicolon
                // It also requires HOLDLOCK according to http://weblogs.sqlteam.com/dang/archive/2009/01/31/UPSERT-Race-Condition-With-MERGE.aspx
                $sql = "MERGE INTO $this->table WITH (HOLDLOCK) USING (SELECT 1 AS dummy) AS src ON ($this->idCol = ?) ".
                    "WHEN NOT MATCHED THEN INSERT ($this->idCol, $this->dataCol, $this->lifetimeCol, $this->timeCol) VALUES (?, ?, ?, ?) ".
                    "WHEN MATCHED THEN UPDATE SET $this->dataCol = ?, $this->lifetimeCol = ?, $this->timeCol = ?;";
                break;
            case 'sqlite' === $driver:
                $sql = 'INSERT OR REPLACE'.substr($insertSql, 6);
                break;
            case 'pgsql' === $driver && version_compare($this->getServerVersion(), '9.5', '>='):
                $sql = $insertSql." ON CONFLICT ($this->idCol) DO UPDATE SET ($this->dataCol, $this->lifetimeCol, $this->timeCol) = (EXCLUDED.$this->dataCol, EXCLUDED.$this->lifetimeCol, EXCLUDED.$this->timeCol)";
                break;
            default:
                $driver = null;
                $sql = "UPDATE $this->table SET $this->dataCol = :data, $this->lifetimeCol = :lifetime, $this->timeCol = :time WHERE $this->idCol = :id";
                break;
        }

        $now = time();
        $lifetime = $lifetime ?: null;
        try {
            $stmt = $conn->prepare($sql);
        } catch (\PDOException $e) {
            if ($this->isTableMissing($e) && (!$conn->inTransaction() || \in_array($driver, ['pgsql', 'sqlite', 'sqlsrv'], true))) {
                $this->createTable();
            }
            $stmt = $conn->prepare($sql);
        }

        // $id and $data are defined later in the loop. Binding is done by reference, values are read on execution.
        if ('sqlsrv' === $driver || 'oci' === $driver) {
            $stmt->bindParam(1, $id);
            $stmt->bindParam(2, $id);
            $stmt->bindParam(3, $data, \PDO::PARAM_LOB);
            $stmt->bindValue(4, $lifetime, \PDO::PARAM_INT);
            $stmt->bindValue(5, $now, \PDO::PARAM_INT);
            $stmt->bindParam(6, $data, \PDO::PARAM_LOB);
            $stmt->bindValue(7, $lifetime, \PDO::PARAM_INT);
            $stmt->bindValue(8, $now, \PDO::PARAM_INT);
        } else {
            $stmt->bindParam(':id', $id);
            $stmt->bindParam(':data', $data, \PDO::PARAM_LOB);
            $stmt->bindValue(':lifetime', $lifetime, \PDO::PARAM_INT);
            $stmt->bindValue(':time', $now, \PDO::PARAM_INT);
        }
        if (null === $driver) {
            $insertStmt = $conn->prepare($insertSql);

            $insertStmt->bindParam(':id', $id);
            $insertStmt->bindParam(':data', $data, \PDO::PARAM_LOB);
            $insertStmt->bindValue(':lifetime', $lifetime, \PDO::PARAM_INT);
            $insertStmt->bindValue(':time', $now, \PDO::PARAM_INT);
        }

        foreach ($values as $id => $data) {
            try {
                $stmt->execute();
            } catch (\PDOException $e) {
                if ($this->isTableMissing($e) && (!$conn->inTransaction() || \in_array($driver, ['pgsql', 'sqlite', 'sqlsrv'], true))) {
                    $this->createTable();
                }
                $stmt->execute();
            }
            if (null === $driver && !$stmt->rowCount()) {
                try {
                    $insertStmt->execute();
                } catch (\PDOException) {
                    // A concurrent write won, let it be
                }
            }
        }

        return $failed;
    }

    /**
     * @internal
     */
    protected function getId(mixed $key): string
    {
        if ('pgsql' !== $this->getDriver()) {
            return parent::getId($key);
        }

        if (str_contains($key, "\0") || str_contains($key, '%') || !preg_match('//u', $key)) {
            $key = rawurlencode($key);
        }

        return parent::getId($key);
    }

    private function getConnection(): \PDO
    {
        if (!isset($this->conn)) {
            $this->conn = new \PDO($this->dsn, $this->username, $this->password, $this->connectionOptions);
            $this->conn->setAttribute(\PDO::ATTR_ERRMODE, \PDO::ERRMODE_EXCEPTION);
        }

        return $this->conn;
    }

    private function getDriver(): string
    {
        return $this->driver ??= $this->getConnection()->getAttribute(\PDO::ATTR_DRIVER_NAME);
    }

    private function getServerVersion(): string
    {
        return $this->serverVersion ??= $this->getConnection()->getAttribute(\PDO::ATTR_SERVER_VERSION);
    }

    private function isTableMissing(\PDOException $exception): bool
    {
<<<<<<< HEAD
        $driver = $this->getDriver();
        $code = $exception->getCode();
=======
        $driver = $this->driver;
        $code = $exception->errorInfo ? $exception->errorInfo[1] : $exception->getCode();
>>>>>>> 85ee0908

        return match ($driver) {
            'pgsql' => '42P01' === $code,
            'sqlite' => str_contains($exception->getMessage(), 'no such table:'),
            'oci' => 942 === $code,
            'sqlsrv' => 208 === $code,
            'mysql' => 1146 === $code,
            default => false,
        };
    }
}<|MERGE_RESOLUTION|>--- conflicted
+++ resolved
@@ -373,13 +373,8 @@
 
     private function isTableMissing(\PDOException $exception): bool
     {
-<<<<<<< HEAD
         $driver = $this->getDriver();
-        $code = $exception->getCode();
-=======
-        $driver = $this->driver;
         $code = $exception->errorInfo ? $exception->errorInfo[1] : $exception->getCode();
->>>>>>> 85ee0908
 
         return match ($driver) {
             'pgsql' => '42P01' === $code,
