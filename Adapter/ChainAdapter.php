<?php

/*
 * This file is part of the Symfony package.
 *
 * (c) Fabien Potencier <fabien@symfony.com>
 *
 * For the full copyright and license information, please view the LICENSE
 * file that was distributed with this source code.
 */

namespace Symfony\Component\Cache\Adapter;

use Psr\Cache\CacheItemInterface;
use Psr\Cache\CacheItemPoolInterface;
use Symfony\Component\Cache\CacheItem;
use Symfony\Component\Cache\Exception\InvalidArgumentException;
use Symfony\Component\Cache\PruneableInterface;
use Symfony\Component\Cache\ResettableInterface;
use Symfony\Component\Cache\Traits\ContractsTrait;
use Symfony\Contracts\Cache\CacheInterface;
use Symfony\Contracts\Service\ResetInterface;

/**
 * Chains several adapters together.
 *
 * Cached items are fetched from the first adapter having them in its data store.
 * They are saved and deleted in all adapters at once.
 *
 * @author Kévin Dunglas <dunglas@gmail.com>
 */
class ChainAdapter implements AdapterInterface, CacheInterface, PruneableInterface, ResettableInterface
{
    use ContractsTrait;

    private array $adapters = [];
    private int $adapterCount;
    private int $defaultLifetime;

    private static \Closure $syncItem;

    /**
     * @param CacheItemPoolInterface[] $adapters        The ordered list of adapters used to fetch cached items
     * @param int                      $defaultLifetime The default lifetime of items propagated from lower adapters to upper ones
     */
    public function __construct(array $adapters, int $defaultLifetime = 0)
    {
        if (!$adapters) {
            throw new InvalidArgumentException('At least one adapter must be specified.');
        }

        foreach ($adapters as $adapter) {
            if (!$adapter instanceof CacheItemPoolInterface) {
                throw new InvalidArgumentException(sprintf('The class "%s" does not implement the "%s" interface.', get_debug_type($adapter), CacheItemPoolInterface::class));
            }
            if (\in_array(\PHP_SAPI, ['cli', 'phpdbg'], true) && $adapter instanceof ApcuAdapter && !filter_var(\ini_get('apc.enable_cli'), \FILTER_VALIDATE_BOOL)) {
                continue; // skip putting APCu in the chain when the backend is disabled
            }

            if ($adapter instanceof AdapterInterface) {
                $this->adapters[] = $adapter;
            } else {
                $this->adapters[] = new ProxyAdapter($adapter);
            }
        }
        $this->adapterCount = \count($this->adapters);
        $this->defaultLifetime = $defaultLifetime;

        self::$syncItem ??= \Closure::bind(
            static function ($sourceItem, $item, $defaultLifetime, $sourceMetadata = null) {
                $sourceItem->isTaggable = false;
                $sourceMetadata ??= $sourceItem->metadata;

                $item->value = $sourceItem->value;
                $item->isHit = $sourceItem->isHit;
                $item->metadata = $item->newMetadata = $sourceItem->metadata = $sourceMetadata;

                if (isset($item->metadata[CacheItem::METADATA_EXPIRY])) {
                    $item->expiresAt(\DateTimeImmutable::createFromFormat('U.u', sprintf('%.6F', $item->metadata[CacheItem::METADATA_EXPIRY])));
                } elseif (0 < $defaultLifetime) {
                    $item->expiresAfter($defaultLifetime);
                }

                return $item;
            },
            null,
            CacheItem::class
        );
    }

<<<<<<< HEAD
    public function get(string $key, callable $callback, float $beta = null, array &$metadata = null): mixed
=======
    /**
     * {@inheritdoc}
     */
    public function get(string $key, callable $callback, ?float $beta = null, ?array &$metadata = null)
>>>>>>> db1adb00
    {
        $doSave = true;
        $callback = static function (CacheItem $item, bool &$save) use ($callback, &$doSave) {
            $value = $callback($item, $save);
            $doSave = $save;

            return $value;
        };

<<<<<<< HEAD
        $wrap = function (CacheItem $item = null, bool &$save = true) use ($key, $callback, $beta, &$wrap, &$doSave, &$metadata) {
            static $lastItem;
            static $i = 0;
=======
        $lastItem = null;
        $i = 0;
        $wrap = function (?CacheItem $item = null, bool &$save = true) use ($key, $callback, $beta, &$wrap, &$i, &$doSave, &$lastItem, &$metadata) {
>>>>>>> db1adb00
            $adapter = $this->adapters[$i];
            if (isset($this->adapters[++$i])) {
                $callback = $wrap;
                $beta = \INF === $beta ? \INF : 0;
            }
            if ($adapter instanceof CacheInterface) {
                $value = $adapter->get($key, $callback, $beta, $metadata);
            } else {
                $value = $this->doGet($adapter, $key, $callback, $beta, $metadata);
            }
            if (null !== $item) {
                (self::$syncItem)($lastItem ??= $item, $item, $this->defaultLifetime, $metadata);
            }
            $save = $doSave;

            return $value;
        };

        return $wrap();
    }

    public function getItem(mixed $key): CacheItem
    {
        $syncItem = self::$syncItem;
        $misses = [];

        foreach ($this->adapters as $i => $adapter) {
            $item = $adapter->getItem($key);

            if ($item->isHit()) {
                while (0 <= --$i) {
                    $this->adapters[$i]->save($syncItem($item, $misses[$i], $this->defaultLifetime));
                }

                return $item;
            }

            $misses[$i] = $item;
        }

        return $item;
    }

    public function getItems(array $keys = []): iterable
    {
        return $this->generateItems($this->adapters[0]->getItems($keys), 0);
    }

    private function generateItems(iterable $items, int $adapterIndex): \Generator
    {
        $missing = [];
        $misses = [];
        $nextAdapterIndex = $adapterIndex + 1;
        $nextAdapter = $this->adapters[$nextAdapterIndex] ?? null;

        foreach ($items as $k => $item) {
            if (!$nextAdapter || $item->isHit()) {
                yield $k => $item;
            } else {
                $missing[] = $k;
                $misses[$k] = $item;
            }
        }

        if ($missing) {
            $syncItem = self::$syncItem;
            $adapter = $this->adapters[$adapterIndex];
            $items = $this->generateItems($nextAdapter->getItems($missing), $nextAdapterIndex);

            foreach ($items as $k => $item) {
                if ($item->isHit()) {
                    $adapter->save($syncItem($item, $misses[$k], $this->defaultLifetime));
                }

                yield $k => $item;
            }
        }
    }

    public function hasItem(mixed $key): bool
    {
        foreach ($this->adapters as $adapter) {
            if ($adapter->hasItem($key)) {
                return true;
            }
        }

        return false;
    }

    public function clear(string $prefix = ''): bool
    {
        $cleared = true;
        $i = $this->adapterCount;

        while ($i--) {
            if ($this->adapters[$i] instanceof AdapterInterface) {
                $cleared = $this->adapters[$i]->clear($prefix) && $cleared;
            } else {
                $cleared = $this->adapters[$i]->clear() && $cleared;
            }
        }

        return $cleared;
    }

    public function deleteItem(mixed $key): bool
    {
        $deleted = true;
        $i = $this->adapterCount;

        while ($i--) {
            $deleted = $this->adapters[$i]->deleteItem($key) && $deleted;
        }

        return $deleted;
    }

    public function deleteItems(array $keys): bool
    {
        $deleted = true;
        $i = $this->adapterCount;

        while ($i--) {
            $deleted = $this->adapters[$i]->deleteItems($keys) && $deleted;
        }

        return $deleted;
    }

    public function save(CacheItemInterface $item): bool
    {
        $saved = true;
        $i = $this->adapterCount;

        while ($i--) {
            $saved = $this->adapters[$i]->save($item) && $saved;
        }

        return $saved;
    }

    public function saveDeferred(CacheItemInterface $item): bool
    {
        $saved = true;
        $i = $this->adapterCount;

        while ($i--) {
            $saved = $this->adapters[$i]->saveDeferred($item) && $saved;
        }

        return $saved;
    }

    public function commit(): bool
    {
        $committed = true;
        $i = $this->adapterCount;

        while ($i--) {
            $committed = $this->adapters[$i]->commit() && $committed;
        }

        return $committed;
    }

    public function prune(): bool
    {
        $pruned = true;

        foreach ($this->adapters as $adapter) {
            if ($adapter instanceof PruneableInterface) {
                $pruned = $adapter->prune() && $pruned;
            }
        }

        return $pruned;
    }

    /**
     * @return void
     */
    public function reset()
    {
        foreach ($this->adapters as $adapter) {
            if ($adapter instanceof ResetInterface) {
                $adapter->reset();
            }
        }
    }
}<|MERGE_RESOLUTION|>--- conflicted
+++ resolved
@@ -88,14 +88,7 @@
         );
     }
 
-<<<<<<< HEAD
-    public function get(string $key, callable $callback, float $beta = null, array &$metadata = null): mixed
-=======
-    /**
-     * {@inheritdoc}
-     */
-    public function get(string $key, callable $callback, ?float $beta = null, ?array &$metadata = null)
->>>>>>> db1adb00
+    public function get(string $key, callable $callback, ?float $beta = null, ?array &$metadata = null): mixed
     {
         $doSave = true;
         $callback = static function (CacheItem $item, bool &$save) use ($callback, &$doSave) {
@@ -105,15 +98,9 @@
             return $value;
         };
 
-<<<<<<< HEAD
-        $wrap = function (CacheItem $item = null, bool &$save = true) use ($key, $callback, $beta, &$wrap, &$doSave, &$metadata) {
+        $wrap = function (?CacheItem $item = null, bool &$save = true) use ($key, $callback, $beta, &$wrap, &$doSave, &$metadata) {
             static $lastItem;
             static $i = 0;
-=======
-        $lastItem = null;
-        $i = 0;
-        $wrap = function (?CacheItem $item = null, bool &$save = true) use ($key, $callback, $beta, &$wrap, &$i, &$doSave, &$lastItem, &$metadata) {
->>>>>>> db1adb00
             $adapter = $this->adapters[$i];
             if (isset($this->adapters[++$i])) {
                 $callback = $wrap;
