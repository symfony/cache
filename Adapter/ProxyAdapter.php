--- conflicted
+++ resolved
@@ -80,14 +80,7 @@
         );
     }
 
-<<<<<<< HEAD
-    public function get(string $key, callable $callback, float $beta = null, array &$metadata = null): mixed
-=======
-    /**
-     * {@inheritdoc}
-     */
-    public function get(string $key, callable $callback, ?float $beta = null, ?array &$metadata = null)
->>>>>>> db1adb00
+    public function get(string $key, callable $callback, ?float $beta = null, ?array &$metadata = null): mixed
     {
         if (!$this->pool instanceof CacheInterface) {
             return $this->doGet($this, $key, $callback, $beta, $metadata);
