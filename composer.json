{
    "name": "symfony/cache",
    "type": "library",
    "description": "Symfony Cache component with PSR-6, PSR-16, and tags",
    "keywords": ["caching", "psr6"],
    "homepage": "https://symfony.com",
    "license": "MIT",
    "authors": [
        {
            "name": "Nicolas Grekas",
            "email": "p@tchwork.com"
        },
        {
            "name": "Symfony Community",
            "homepage": "https://symfony.com/contributors"
        }
    ],
    "provide": {
        "psr/cache-implementation": "1.0",
        "psr/simple-cache-implementation": "1.0",
        "symfony/cache-implementation": "1.0"
    },
    "require": {
        "php": ">=7.1.3",
        "psr/cache": "~1.0",
        "psr/log": "~1.0",
        "symfony/cache-contracts": "^1.1.7|^2",
        "symfony/service-contracts": "^1.1|^2",
        "symfony/var-exporter": "^4.2|^5.0"
    },
    "require-dev": {
        "cache/integration-tests": "dev-master",
        "doctrine/cache": "^1.6",
        "doctrine/dbal": "^2.5|^3.0",
        "predis/predis": "^1.1",
        "psr/simple-cache": "^1.0",
        "symfony/config": "^4.2|^5.0",
        "symfony/dependency-injection": "^3.4|^4.1|^5.0",
        "symfony/var-dumper": "^4.4|^5.0"
    },
    "conflict": {
        "doctrine/dbal": "<2.5",
        "symfony/dependency-injection": "<3.4",
        "symfony/http-kernel": "<4.4",
        "symfony/var-dumper": "<4.4"
    },
    "autoload": {
        "psr-4": { "Symfony\\Component\\Cache\\": "" },
        "exclude-from-classmap": [
            "/Tests/"
        ]
    },
    "minimum-stability": "dev",
<<<<<<< HEAD
    "extra": {
        "branch-alias": {
            "dev-master": "4.4-dev"
        }
    }
=======
    "version": "3.4-dev"
>>>>>>> 55d571df
}<|MERGE_RESOLUTION|>--- conflicted
+++ resolved
@@ -51,13 +51,5 @@
         ]
     },
     "minimum-stability": "dev",
-<<<<<<< HEAD
-    "extra": {
-        "branch-alias": {
-            "dev-master": "4.4-dev"
-        }
-    }
-=======
-    "version": "3.4-dev"
->>>>>>> 55d571df
+    "version": "4.4-dev"
 }