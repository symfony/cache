--- conflicted
+++ resolved
@@ -35,14 +35,9 @@
         "doctrine/dbal": "^2.5|^3.0",
         "predis/predis": "^1.1",
         "psr/simple-cache": "^1.0",
-<<<<<<< HEAD
         "symfony/config": "^4.4|^5.0",
         "symfony/dependency-injection": "^4.4|^5.0",
-=======
-        "symfony/config": "^4.2|^5.0",
-        "symfony/dependency-injection": "^3.4|^4.1|^5.0",
         "symfony/filesystem": "^4.4|^5.0",
->>>>>>> f076d5ec
         "symfony/var-dumper": "^4.4|^5.0"
     },
     "conflict": {
